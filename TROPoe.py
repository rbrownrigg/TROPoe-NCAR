--- conflicted
+++ resolved
@@ -1,8 +1,4 @@
-<<<<<<< HEAD
-__version__ = '0.5.25'
-=======
-__version__ = '0.5.34'
->>>>>>> da8ae323
+__version__ = '0.5.26'
 
 import os
 import sys

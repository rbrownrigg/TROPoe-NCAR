# ----------------------------------------------------------------------------
#
#  Copyright (C) 2015,2022,2023 by David D Turner, Joshua Gebauer, and Tyler Bell 
#  All Rights Reserved
#
#  This file is part of the "TROPoe" retrieval system.
#
#  TROPoe is free software developed while the authors were at NOAA, and is
#  intended to be free software.  It is made available WITHOUT ANY WARRANTY.
#  For more information, contact the authors.
#
# ----------------------------------------------------------------------------

<<<<<<< HEAD
__version__ = '0.6.26'
=======
__version__ = '0.6.28'
>>>>>>> 0127f383

import os
import sys
import numpy as np
import shutil
import scipy.io
import copy
import warnings
from netCDF4 import Dataset
from datetime import datetime, timezone
from time import gmtime, strftime
from subprocess import Popen, PIPE
from argparse import ArgumentParser

import Other_functions
import VIP_Databases_functions
import Calcs_Conversions
import Data_reads
import Jacobian_Functions
import Output_Functions

# Check to see if we are just writing out a blank vip
if '--vip' in sys.argv:
    # Write out a default vip file
    print("Writing default vip file to console")

    if '--experimental' in sys.argv:
        Output_Functions.write_example_vip_file(console=True, experimental=True)
    else:
        Output_Functions.write_example_vip_file(console=True)

    sys.exit()

# Create parser for command line arguments
parser = ArgumentParser()

parser.add_argument("date", type=int, help="Date to run the code [YYYYMMDD]")
parser.add_argument("vip_filename", help="Name if the VIP file (string)")
parser.add_argument("prior_filename", help="Name of the prior input dataset (string)")
parser.add_argument("--shour", type=float, help="Start hour (decimal, 0-24)")
parser.add_argument("--ehour", type=float, help="End hour (decimal, 0-24) [If ehour<0 process up to last IRS sample]")
parser.add_argument("--verbose",type=int, choices=[0,1,2,3], help="The verbosity of the output (0-very quiet, 3-noisy)")
parser.add_argument("--doplot", action="store_true", help="If set, then create real-time display of retrievals")
parser.add_argument("--debug", action="store_true", help="Set this to turn on the debug mode")
parser.add_argument("--dostop",action="store_true", help="Set this to stop at the end before exiting")

args = parser.parse_args()

date = args.date
vip_filename = args.vip_filename
prior_filename = args.prior_filename
shour = args.shour
ehour = args.ehour
verbose = args.verbose
doplot = args.doplot
debug = args.debug
dostop = args.dostop

#Check to see if any of these are set; if not, fall back to default values

if shour is None:
    shour = 0.
if ehour is None:
    ehour = -1.
if verbose is None:
    verbose = 1
if debug is None:
    debug = False
if dostop is None:
    dostop = False

# If doplot is True, need to import matplotlib functions
if doplot:
    import matplotlib.pyplot as plt

# Initialize
success = True

# We need the background shell to be the C-shell, as we will be spawning out
# a variety of commands that make this assumption. So we will do a
# quick check to find out if the C-shell exists on this system, and if so,
# set the SHELL to this.

if verbose == 3:
    print(' ')
    print(('The current shell is', os.getenv('SHELL')))
else:
    warnings.filterwarnings("ignore", category=UserWarning)

process = Popen('which csh', stdout = PIPE, stderr = PIPE, shell=True)
stdout, stderr = process.communicate()

if stdout.decode() == '':
    print('Error: Unable to find the C-shell command on this system')
    print(('>>> TROPoe retrieval on ' + str(date) + ' FAILED and ABORTED <<<'))
    sys.exit()
else:
    SHELL = stdout[:-1].decode()

if verbose == 3:
    print(('The shell for all commands is', SHELL))

# Get the version of the TROPoe package that was installed within the container
tropoe_version = Data_reads.get_tropoe_version()

#Capture the version of this file
globatt = {'algorithm_code': 'TROPoe Retrieval Code (formerly AERIoe)',
           'algorithm_authors': 'Dave Turner, NOAA Global Systems Laboratory (dave.turner@noaa.gov), ' +
                                'Josh Gebauer, NOAA National Severe Storms Laboratory / CIWRO (joshua.gebauer@noaa.gov), ' +
                                'Tyler Bell, NOAA National Severe Storms Laboratory / CIWRO (tyler.bell@noaa.gov)',
           'algorithm_comment1': 'TROPoe is a physical-iterative algorithm that retrieves thermodynamic profiles from ' +
                                 'a wide range of ground-based remote sensors.  It was primarily designed to use either ' +
                                 'infrared spectrometers or microwave radiometers as the primary instrument, and include ' +
                                 'observations from other sources to improve the quality of the retrieved profiles',
           'algorithm_comment2': 'Original code was written in IDL and is described by the "AERIoe" papers listed below',
           'algorithm_comment3': 'Code was ported to python, and packaged into a container with the ' +
                                 'needed radiative transfer models and other required inputs',
           'algorithm_disclaimer': 'TROPoe was developed by NOAA and is provided on an as-is basis, with no warranty',
           'algorithm_code_version': __version__,
           'algorithm_package_version': tropoe_version,
           'algorithm_reference1': 'DD Turner and U Loehnert, 2014: Information Content and ' +
                    'Uncertanties in Thermodynamic Profiles and Liquid Cloud Properties ' +
                    'Retrieved from the Ground-Based Atmospheric Emitted Radiance ' +
                    'Interferometer (AERI), J Appl Met Clim, vol 53, pp 752-771, ' +
                    'doi:10.1175/JAMC-D-13-0126.1',
           'algorithm_reference2': 'DD Turner and WG Blumberg, 2019: Improvements to the AERIoe ' +
                    'thermodynamic profile retrieval algorithm. IEEE Selected Topics ' +
                    'Appl. Earth Obs. Remote Sens., 12, 1339-1354, doi:10.1109/JSTARS.2018.2874968',
           'algorithm_reference3': 'DD Turner and U Loehnert, 2021: Ground-based temperature and humidity profiling: ' +
                    'Combining active and passive remote sensors, Atmos. Meas. Tech., vol 14, pp 3033-3048, ' +
                    'doi:10.5194/amt-14-3033-2021',
           'forward_model_reference1': 'The forward radiative transfer models are from Atmospheric and Environmental ' +
                    'Research Inc (AER); an overview is provided by Clough et al., 2005: Atmospheric radiative transfer ' +
                    'modeling: A summary of the AER codes, JQSRT, vol 91, pp 233-244, doi:10.1016/j.jqsrt.2004.05.058',
           'forward_model_reference2': 'The infrared model is LBLRTM; papers describing this model include ' +
                    'doi:10.1029/2018JD029508, doi:10.1175/amsmonographs-d-15-0041.1, and doi:10.1098/rsta.2011.0295',
           'forward_model_reference3': 'The microwave model is MonoRTM; papers describing this model include ' +
                    'doi:10.1109/TGRS.2010.2091416 and doi:10.1109/TGRS.2008.2002435',
           'datafile_created_on_date': strftime("%Y-%m-%d %H:%M:%S", gmtime()),
           'datafile_created_on_machine': os.uname()[-1]}


# Start the retrieval
print(' ')
print('-------------------------------------------------------------------------')
print('---- TROPoe is a thermodynamic retrieval algorithm developed at NOAA ----')
print('---- Contacts are dave.turner, joshua.gebauer, tyler.bell (@noaa.gov) ---')
print('------- The code is provided on an "as-is" basis, with no warranty ------')
print(' ')
print(('>>> Starting TROPoe retrieval for ' + str(date) + ' (from ' + str(shour) + ' to ' + str(ehour) + ' UTC) <<<'))

#Find the VIP file and read it

vip = VIP_Databases_functions.read_vip_file(vip_filename, globatt = globatt, debug = debug, verbose = verbose, dostop = dostop)

if vip['success'] != 1:
    print(('>>> TROPoe retrieval on ' + str(date) + ' FAILED and ABORTED <<<'))
    print('---------------------------------------------------------------------')
    print(' ')
    sys.exit()

# Disabling prior_chimney_ht for now. Leaving the code availabe in case we want
# to incorporate it again.

if vip['prior_chimney_ht'] > 0:
    print('The vip parameter prior_chimney_ht is not operational.')
    print('If you feel you need this parameter contact the program authors.')
    print(('>>> TROPoe retrieval on ' + str(date) + ' FAILED and ABORTED <<<'))
    print('---------------------------------------------------------------------')
    print(' ')
    sys.exit()
    
uniquekey = vip['tag'] + '.' + str(np.random.randint(0,999999))

if debug:
    print('Saving the VIP and globatt structure into "vip.npy" -- for debugging')
    np.save('vip.npy', vip)

# Make sure that Paul van Delst's script "lblrun" is in the $LBL_HOME/bin
# directory, as this is used often. The assumption is that if it is there,
# that the rest of the LBLRTM distribution is set up to use it properly.

if not os.path.exists(vip['lbl_home'] + '/bin/lblrun'):
    print('Error: Unable to find the script "lblrun" in the "lbl_home"/bin directory')
    print('This is a critical component of the LBLRTM configuration - aborting')
    print(('>>> TROPoe retrieval on ' + str(date) + ' FAILED and ABORTED <<<'))
    print('---------------------------------------------------------------------')
    print(' ')
    sys.exit()

# Check if the prior data exists
if not os.path.exists(prior_filename):
    print(('Error: Unable to find the prior data file: ' + prior_filename))
    print(('>>> TROPoe retrieval on ' + str(date) + ' FAILED and ABORTED <<<'))
    print('---------------------------------------------------------------------')
    print(' ')
    sys.exit()

print(('  Using the prior file: ' + prior_filename))


# Make sure that the output directory exists
if not os.path.exists(vip['output_path']):
    print('Error: The output directory does not exist')
    print(('>>> TROPoe retrieval on ' + str(date) + ' FAILED and ABORTED <<<'))
    print('---------------------------------------------------------------------')
    print(' ')
    sys.exit()

# Look at the name of the LBLtmpDir; if it starts with a "$"
# then assume that first part is an environment variable and
# decode the path accordingly

if vip['lbl_temp_dir'][0] == '$':
    envpath = vip['lbl_temp_dir'].split('/')
    tmpdir = os.getenv(envpath[0])
    if not tmpdir:
        print('Error: The LBLRTM temporary directory is being set to an environment variable that does not exist')
        print(('>>> TROPoe retrieval on ' + str(date) + ' FAILED and ABORTED <<<'))
        print('---------------------------------------------------------------------')
        print(' ')
        sys.exit()
    for i in range(1,len(envpath)):
        tmpdir = tmpdir + '/' + envpath[i]
    vip['lbl_temp_dir'] = tmpdir

# Create the temporary working directory
lbltmpdir = vip['lbl_temp_dir'] + '/' + uniquekey
print(('  Setting the temporary directory for RT model runs to: ' + lbltmpdir))

#Address this in Python 3 version
try:
    os.makedirs(lbltmpdir)
except:
    print('Error making the temporary directory')
    print(('>>> TROPoe retrieval on ' + str(date) + ' FAILED and ABORTED <<<'))
    print('---------------------------------------------------------------------')
    print(' ')

cvgmult = 0.25 # I will leave this here for now, but later will add this to the vip file. It is a multiplier to apply to the convergence test (0.1 - 1.0)

success = 0

# House keeping stuff
starttime = datetime.now()
endtime = starttime
print(' ')

# Read in the SSP databases
sspl, flag = VIP_Databases_functions.read_scat_databases(vip['lcloud_ssp'])
if flag == 1:
    print('Error: Problem reading SSP file for liquid cloud properties')
    VIP_Databases_functions.abort(lbltmpdir,date)
    sys.exit()


sspi, flag = VIP_Databases_functions.read_scat_databases(vip['icloud_ssp'])
if flag == 1:
    print('Error: Problem reading SSP file for ice cloud properties')
    VIP_Databases_functions.abort(lbltmpdir,date)
    sys.exit()

# Determine the minimum and maximum Reff values in these, but I need to have the
# minimum value be just a touch larger than the actual minimum value in the database
# hence the 1.01 multipliers

minLReff = np.nanmin(sspl['data'][2,:])*1.01
maxLReff = np.nanmax(sspl['data'][2,:])
miniReff = np.nanmin(sspi['data'][2,:])*1.01
maxiReff = np.nanmax(sspi['data'][2,:])

# Perform some more baseline checking of the keywords
if ((cvgmult  < 0.1) | (cvgmult > 1)):
    print('Error: cvgmult is too small or too large')
    VIP_Databases_functions.abort(lbltmpdir,date)
    sys.exit()

# Perform some baseline checking of parameters in the VIP structure
# to make sure that the values are within the valid range
if VIP_Databases_functions.check_vip(vip) == 1:
    VIP_Databases_functions.abort(lbltmpdir,date)
    sys.exit()

# Set switches associated with retrieving various variables and computing Jacobians
# This is a mess. Original was terribly inefficient. Maybe look to handle this better in future


if ((vip['retrieve_co2'] >= 1) & (vip['retrieve_co2'] <= 2)):
    doco2 = vip['retrieve_co2']
else:
    doco2 = 0
if ((vip['retrieve_ch4'] >= 1) & (vip['retrieve_ch4'] <= 2)):
    doch4 = vip['retrieve_ch4']
else:
    doch4 = 0
if ((vip['retrieve_n2o'] >= 1) & (vip['retrieve_n2o'] <= 2)):
    don2o = vip['retrieve_n2o']
else:
    don2o = 0
if vip['retrieve_lcloud'] >= 1:
    dolcloud = 1
    fixlcloud = 0           # Jacobian flag (for some reason 0 is on)
else:
    dolcloud = 0
    fixlcloud = 1           # Jacobian flag (for some reason 1 is off)
if vip['retrieve_icloud'] >= 1:
    doicloud = 1
    fixicloud = 0          # Jacobian flag (for some reason 0 is on)
else:
    doicloud = 0
    fixicloud = 1          # Jacobian flag (for some reason 1 is off)
if vip['retrieve_temp'] >= 1:
    dotemp = 1
    fixtemp = 0
else:
    dotemp = 0
    fixtemp = 1
if vip['retrieve_wvmr'] >= 1:
    dowvmr = 1
    fixwvmr = 0
else:
    dowvmr = 0
    fixwvmr = 1

modeflag = [dotemp, dowvmr, dolcloud, dolcloud, doicloud, doicloud, doco2, doch4, don2o]

# Select the LBLRTM version to use
print(' ')
print(('  Working with the LBLRTM version ' + vip['lbl_version']))
print(('    in the directory ' + vip['lbl_home']))
print(('    and the TAPE3 file ' + vip['lbl_tape3']))
print(' ')

# Quick check: make sure the LBLRTM path is properly set
if not os.path.exists(vip['lbl_home'] + '/bin/lblrtm'):
    print('Error: lblhome is not properly set')
    VIP_Databases_functions.abort(lbltmpdir,date)
    sys.exit()

# Make sure that the specified TAPE3 file exists
if not os.path.exists(vip['lbl_home'] + '/hitran/' + vip['lbl_tape3']):
    print('Error: unable to find the specified TAPE3 file in the LBL_HOME hitran directory')
    VIP_Databases_functions.abort(lbltmpdir,date)
    sys.exit()

# Define some paths and constants
lbldir = lbltmpdir + '/lblout'       # Name of the lbl output directory
lbltp5 = lbltmpdir + '/lbltp5'       # Name of the tape5 file
lbltp3 = vip['lbl_tape3']           # Name of the tape3 file
lbllog = lbltmpdir + '/lbllog'       # Name of the lbl log file
lbltmp = lbltmpdir + '/lbltmp'       # Temporary directory for LBLRUN (will be LBL_RUN_ROOT)
monortm_config = 'monortm_config.txt'
monortm_zfreq = 'monortm_zfreqs.txt'    # For MWR-zenith calculations
monortm_sfreq = 'monortm_sfreqs.txt'    # For MWR-scan calculations
monortm_tfile = 'monortm_sonde.cdf'

# Make two commands: one for MWR-zenith and one for MWR-scan
monortm_zexec = ('cd ' + lbltmpdir + ' ; setenv monortm_config ' + monortm_config +
                ' ; setenv monortm_freqs ' + monortm_zfreq + ' ; ' + vip['monortm_wrapper'])

monortm_sexec = ('cd ' + lbltmpdir + ' ; setenv monortm_config ' + monortm_config +
                ' ; setenv monortm_freqs ' + monortm_sfreq + ' ; ' + vip['monortm_wrapper'])

# This should be included in the VIP file. Right now it is always set.
create_monortm_config = 1           # Set this flag to create a custom config file for MonoRTM
create_monortm_zfreq = 1            # Set this flag to create a custom freq-zenith file for MonoRTM
create_monortm_sfreq = 1            # Set this flag to create a custom freq-scan file for MonoRTM

#Load the standard atmosphere

stdatmos = VIP_Databases_functions.read_stdatmos(vip['path_std_atmos'], vip['lbl_std_atmos'], verbose)
if stdatmos['status'] == 0:
    print('Error: Unable to find/read the standard atmosphere file')
    VIP_Databases_functions.abort(lbltmpdir,date)
    sys.exit()

# Define the spectral regions(s) to use in the retrieval
bands = vip['spectral_bands']
foo = np.where(bands[0,:] >= 0)[0]
if len(foo) <= 0:
    print('Error: the spectral bands do not have any properly defined values')
    VIP_Databases_functions.abort(lbltmpdir,date)
    sys.exit()
bands = bands[:,foo]

# Make sure that the MWR flags make sense
if vip['mwr_type'] > 0:
    if vip['mwr_tb_replicate'] <= 0:
        print('Error: when using MWR data the "replicate" flag must be >= 1')
        VIP_Databases_functions.abort(lbltmpdir,date)
        sys.exit()

# Echo to the user the type of retrieval being performed
print(' ')
tmp = '  Retrieving: '
if dotemp == 1:
    tmp = tmp + 'T '
if dowvmr == 1:
    tmp = tmp + 'Q '
if dolcloud == 1:
    tmp = tmp + 'Liq_Cloud '
if doicloud == 1:
    tmp = tmp + 'Ice_Cloud '
if doco2 == 1:
    tmp = tmp + 'CO2 '
if doch4 == 1:
    tmp = tmp + 'CH4 '
if don2o == 1:
    tmp = tmp + 'N2O '
print(tmp)
print(' ')

# Read in the a priori covariance matrix of T/Q for this study
nsonde_prior = -1
try:
    fid = Dataset(prior_filename,'r')
except:
    print('Error: Unable to open the XaSa file')
    VIP_Databases_functions.abort(lbltmpdir,date)
    sys.exit()
z  = fid.variables['height'][:]
pa = fid.variables['mean_pressure'][:]
Xa = fid.variables['mean_prior'][:]
Sa = fid.variables['covariance_prior'][:]
try:
    nsonde_prior = int(fid.Nsonde.split()[0])
except AttributeError:
    nsonde_prior = int(fid.Nprofiles.split()[0])

comment_prior = str(fid.Comment)
minT = float(fid.QC_limits_T.split()[5])
maxT = float(fid.QC_limits_T.split()[7])
if verbose == 3:
    print(('QC limits for T are ' + str(minT) + ' and ' + str(maxT)))
minQ = float(fid.QC_limits_q.split()[7])
maxQ = float( fid.QC_limits_q.split()[9])
if verbose == 3:
    print(('QC limits for Q are ' + str(minQ) + ' and ' + str(maxQ)))
fid.close()

if verbose >= 1:
    print(('  Retrieved profiles will have ' + str(len(z)) + ' levels (from prior)'))
if verbose >= 2:
    print(('    There were ' + str(nsonde_prior) + ' radiosondes used in the calculation of the prior'))

# Inflate the lowest levels of the prior covariance matrix, if desired
Sa, status = Other_functions.inflate_prior_covariance(Sa, z, vip['prior_t_ival'], vip['prior_t_iht'],
             vip['prior_q_ival'], vip['prior_q_iht'], vip['prior_tq_cov_val'],
             vip['prior_chimney_ht'], verbose)
if status == 0:
    VIP_Databases_functions.abort(lbltmpdir,date)
    sys.exit()

# Read in the data
fail, irs, mwr, mwrscan = Data_reads.read_all_data(date, z, vip['tres'], dostop, verbose, vip['avg_instant'],
    vip['irsch1_path'], vip['irs_pca_nf'], vip['irs_fv'], vip['irs_fa'],
    vip['irssum_path'], vip['irseng_path'], vip['irs_type'], vip['irs_calib_pres'],
    vip['irs_smooth_noise'], vip['irs_use_missingDataFlag'],
    vip['irs_min_675_bt'], vip['irs_max_675_bt'], vip['irs_spec_cal_factor'], vip['irs_noise_inflation'], 
    vip['mwr_path'], vip['mwr_rootname'], vip['mwr_type'], vip['mwr_elev_field'], vip['mwr_n_tb_fields'],
    vip['mwr_tb_replicate'], vip['mwr_tb_field_names'], vip['mwr_tb_freqs'], vip['mwr_tb_noise'],
    vip['mwr_tb_bias'], vip['mwr_tb_field1_tbmax'], vip['cbh_path'], vip['cbh_type'], vip['cbh_window_in'],
    vip['cbh_window_out'], vip['cbh_default_ht'], vip['irs_hatch_switch'],
    vip['irs_use_missingDataFlag'], vip)

if fail == 1:
    print('Error reading in data: aborting')
    VIP_Databases_functions.abort(lbltmpdir,date)
    sys.exit()

# Read in any external sources of WV and temperature profiles
ext_prof = Data_reads.read_external_profile_data(date, z, irs['secs'], vip['tres'], vip['avg_instant'],
              vip['ext_wv_prof_type'], vip['ext_wv_prof_path'], vip['ext_wv_noise_mult_hts'],
              vip['ext_wv_noise_mult_val'], vip['ext_wv_prof_minht'], vip['ext_wv_prof_maxht'],
              vip['ext_wv_time_delta'], vip['ext_temp_prof_type'], vip['ext_temp_prof_path'],
              vip['ext_temp_noise_adder_hts'], vip['ext_temp_noise_adder_val'],
              vip['ext_temp_prof_minht'], vip['ext_temp_prof_maxht'], vip['ext_temp_time_delta'],
              dostop, verbose)

if ext_prof['success'] != 1:
    print('Error: there is some problem in the external profile WV or temperature specification')
    VIP_Databases_functions.abort(lbltmpdir,date)
    sys.exit()

# Read in any model sources of WV and temperature profiles
mod_prof = Data_reads.read_external_profile_data(date, z, irs['secs'], vip['tres'], vip['avg_instant'],
              vip['mod_wv_prof_type'], vip['mod_wv_prof_path'], vip['mod_wv_noise_mult_hts'],
              vip['mod_wv_noise_mult_val'], vip['mod_wv_prof_minht'], vip['mod_wv_prof_maxht'],
              vip['mod_wv_time_delta'], vip['mod_temp_prof_type'], vip['mod_temp_prof_path'],
              vip['mod_temp_noise_adder_hts'], vip['mod_temp_noise_adder_val'],
              vip['mod_temp_prof_minht'], vip['mod_temp_prof_maxht'], vip['mod_temp_time_delta'],
              dostop, verbose)

if mod_prof['success'] != 1:
    print('Error: there is some problem in the model profile WV or temperature specification')
    VIP_Databases_functions.abort(lbltmpdir,date)
    sys.exit()

# Read in any external sources of virtual temperature profiles (RASS)
    # I will need to tweak this call a bit by turning off the WV part of the call
if((vip['rass_prof_type'] == 0) | (vip['rass_prof_type'] == 5)):
    rass_prof = Data_reads.read_external_profile_data(date, z, irs['secs'], vip['tres'], vip['avg_instant'],
              0, '.', vip['ext_wv_noise_mult_hts'],
              vip['ext_wv_noise_mult_val'], vip['ext_wv_prof_minht'], vip['ext_wv_prof_maxht'],
              vip['ext_wv_time_delta'], vip['rass_prof_type'], vip['rass_prof_path'],
              vip['rass_noise_adder_hts'], vip['rass_noise_adder_val'],
              vip['rass_prof_minht'], vip['rass_prof_maxht'], vip['rass_time_delta'],
              dostop, verbose)
else:
    print('Error: the RASS data weere assigned an invalid type in the VIP file (must be 0 or 5)')
    VIP_Databases_functions.abort(lbltmpdir,date)
    sys.exit()
if(rass_prof['success'] != 1):
    print('  Warning: there is some problem in the RASS temperature specification')

# Read in any external time series data that would be used
ext_tseries = Data_reads.read_external_timeseries(date, irs['secs'], vip['tres'], vip['avg_instant'],
              vip['ext_sfc_temp_type'], vip['ext_sfc_wv_type'], vip['ext_sfc_path'],
              vip['ext_sfc_temp_npts'], vip['ext_sfc_wv_npts'], vip['ext_sfc_temp_rep_error'],
              vip['ext_sfc_wv_mult_error'], vip['ext_sfc_wv_rep_error'], vip['ext_sfc_time_delta'],
              vip['ext_sfc_relative_height'], vip['co2_sfc_type'], vip['co2_sfc_npts'],
              vip['co2_sfc_rep_error'], vip['co2_sfc_path'], vip['co2_sfc_relative_height'],
              vip['co2_sfc_time_delta'], vip['ext_sfc_pres_type'], dostop, verbose)

if ext_tseries['success'] != 1:
    print('Error: there is some problem in the external time series data specification')
    VIP_Databases_functions.abort(lbltmpdir,date)
    sys.exit()

# If the surface pressure field is all negative, then use the default station_pres from the VIP file
foo = np.where((irs['atmos_pres'][:] < 200) | (irs['atmos_pres'][:] > 1200))[0]
if(len(foo) > 0):
    print('    Warning: changing the surface pressure of some IRS samples to the default "station_pres" in the VIP file')
    if(vip['station_pres'] < 0):
        print('    Error: the keyword "station_pres" must be set to a positive value (in mb) in the VIP file')
        sys.exit()
    irs['atmos_pres'][foo] = vip['station_pres']

# If ehour < 0, then set it to the time of the last IRS sample. (This was needed
# for those cases when the IRS did not automatically reboot at 0 Z.)
if ehour < 0:
    ehour = np.nanmax(irs['hour'])
    if verbose >= 2:
        print(('Resetting the processing end hour to ' + str(ehour) + ' UTC'))

# Capture the lat/lon/alt data in a structure
location = {'lat':irs['lat'], 'lon':irs['lon'], 'alt': int(irs['alt'])}
if vip['station_alt'] >= 0:
    if verbose >= 2:
        print('Overriding lat/lon/alt with info from VIP file')
    location = {'lat':vip['station_lat'], 'lon':vip['station_lon'], 'alt':int(vip['station_alt'])}

# Very simple check to make sure station altitude makes sense [m MSL]
if(location['alt'] <= 0):
    print('    Error: the station altitude must be > 0 [m MSL]')
    sys.exit()

# Do I use a hardcoded value for CO2, or use my simple model to predict
# the concentration? Unit is ppm
if vip['prior_co2_mn'][0] < 0:
   vip['prior_co2_mn'][0] = Other_functions.predict_co2_concentration(irs['yy'][0], irs['mm'][0], irs['dd'][0])

# Quick test to make sure that the trace gas models make sense. If not, abort
tmpco2 = Other_functions.trace_gas_prof(vip['retrieve_co2'], z, vip['prior_co2_mn'])
nfooco2 = len(np.where(tmpco2 < 0)[0])
tmpch4 = Other_functions.trace_gas_prof(vip['retrieve_ch4'], z, vip['prior_ch4_mn'])
nfooch4 = len(np.where(tmpch4 < 0)[0])
tmpn2o = Other_functions.trace_gas_prof(vip['retrieve_n2o'], z, vip['prior_n2o_mn'])
nfoon2o = len(np.where(tmpn2o < 0)[0])
if ((nfooco2 > 0) | (nfooch4 > 0) | (nfoon2o > 0)):
    print('Error: The CO2, CH4, and/or N2O parameters are incorrect giving negative values - aborting')
    VIP_Databases_functions.abort(lbltmpdir,date)
    sys.exit()

# Recenter the prior if desired
if vip['recenter_prior'] > 0:
    # If the vip.recenter_input is set, this is the override value
    if vip['recenter_input'] > 0:   # Rescale based on the value inputted into the vip
        recenter_input_value = vip['recenter_input']
    elif ((vip['recenter_prior'] == 1) | (vip['recenter_prior'] == 3)):
        if ((vip['ext_sfc_wv_type'] > 0) & (ext_tseries['nQsfc'] > 0)):  # Rescale based on the ext_sfc data
            foo = np.where(ext_tseries['wv'] > 0)  # Need to take out an -999s
            recenter_input_value = np.mean(ext_tseries['wv'][foo])
        else:
            print('Warning: Trying to recenter the prior using the surface met, but there are no valid WV surface obs')
            print('            So the prior was not rescaled')
    elif ((vip['recenter_prior'] == 2) | (vip['recenter_prior'] == 4)):
        print('Warning: Trying to recenter the prior using an external PWV obs, but one does not exist yet -- aborting')
        VIP_Databases_functions.abort(lbltmpdir, date)
        sys.exit()
    else:
        print('Error: the flag set in vip.recenter_prior is illegal; it must be one of {0,1,2,3,4} -- aborting')
        VIP_Databases_functions.abort(lbltmpdir, date)
        sys.exit()

    # Determine which method to scale the temperature
    if ((vip['recenter_prior'] == 1) | (vip['recenter_prior'] == 3)):
        changeTmethod = 0
        if vip['recenter_prior'] == 1:
            changeTmethod = 1
        elif vip['recenter_prior'] == 3:
            changeTmethod = 2

    # Recenter the prior, using the inputs determined above
    successflag, newXa, newSa, comments = Data_reads.recenter_prior(z, pa, Xa, Sa, 
                    recenter_input_value, sfc_or_pwv=1, changeTmethod=changeTmethod)

    # Now replace the variables, if successful
    #   and update the global attributes to note that prior recentering was performed
    if successflag == 1:
        Xa = newXa
        Sa = newSa
        globatt.update(comments)

# Splice these trace gases and clouds into the Xa and Sa matrices.
# I am assuming no correlations between the TGs and clouds and the T/Q profiles
# The state vector is going to be defined to be:
# X = [T(z), q(z), LWP, ReL, tauI, ReI, CO2(3), CH4(3), N2O(3)
minsd = 1e-5        # Smallest value that doesn't result in problems in the matrix inversions below
diag = np.diag([np.max([vip['prior_lwp_sd'],minsd])**2,           # LWP : index 0
               np.max([vip['prior_lReff_sd'],minsd])**2,         # liquid Reff : index 1
               np.max([vip['prior_itau_sd'],minsd])**2,          # ice optical depth : index 2
               np.max([vip['prior_iReff_sd'],minsd])**2,         # ice Reff : index 3
               np.max([vip['prior_co2_sd'][0],minsd])**2,        #
               np.max([vip['prior_co2_sd'][1],minsd])**2,        # CO2 : indices 4,5,6
               np.max([vip['prior_co2_sd'][2],minsd])**2,        #
               np.max([vip['prior_ch4_sd'][0],minsd])**2,        #
               np.max([vip['prior_ch4_sd'][1],minsd])**2,        # CH4 : indices 7,8,9
               np.max([vip['prior_ch4_sd'][2],minsd])**2,        #
               np.max([vip['prior_n2o_sd'][0],minsd])**2,        #
               np.max([vip['prior_n2o_sd'][1],minsd])**2,        # N2O : indices 10,11,12
               np.max([vip['prior_n2o_sd'][2],minsd])**2])       #

zero = np.zeros((len(diag[0,:]),len(Xa)))
Sa = np.append(np.append(Sa,zero,axis=0),np.append(zero.T,diag,axis=0),axis=1)
Xa = np.append(Xa, [vip['prior_lwp_mn'], vip['prior_lReff_mn'],
               vip['prior_itau_mn'], vip['prior_iReff_mn'],
               vip['prior_co2_mn'][0], vip['prior_co2_mn'][1], vip['prior_co2_mn'][2],
               vip['prior_ch4_mn'][0], vip['prior_ch4_mn'][1], vip['prior_ch4_mn'][2],
               vip['prior_n2o_mn'][0], vip['prior_n2o_mn'][1], vip['prior_n2o_mn'][2]])
sig_Xa = np.sqrt(np.diag(Sa))

# Put all of the prior information into a structure for later
prior = {'comment':comment_prior, 'filename':prior_filename, 'nsonde':nsonde_prior,
         'Xa':np.copy(Xa), 'Sa':np.copy(Sa)}

# Make a directory for LBL_RUN_ROOT
if os.path.exists(lbltmp):
    shutil.rmtree(lbltmp)

os.mkdir(lbltmp)

# I want the code to try at least one retrieval, so I may need to
# modify the end time accordingly
foo = np.where((shour <= irs['hour']) & (irs['hour'] <= ehour))[0]
if len(foo) <= 0:
    foo = np.where(shour <= irs['hour'])[0]
    if len(foo) <= 0:
        print('No samples were found after this start time. Quitting')
        VIP_Databases_functions.abort(lbltmpdir,date)
        sys.exit()
    print('Resetting the end hour to process at least 1 sample')
    if len(foo) < 2:
        ehour = irs['hour'][foo] + 1/3600.     # Added 1 second to this IRS sample to make sure to get it
    else:
        ehour = irs['hour'][foo[0]] + 1/3600.

# If neither liquid or ice clouds are enabled, then indicate that
# all retrievals are done as clear sky
if ((vip['retrieve_lcloud'] == 0) & (vip['retrieve_icloud'] == 0)):
    if verbose >= 2:
        print('All cloud retrievals disabled -- assuming clear sky')
    Xa[2*len(z)] = 0  # Zero LWP
    Xa[2*len(z)+2] = 0 # Zero ice optical depth
    irs['cbhflag'][:] = 0        # Reset all flags to clear sky
    # Note that I am leaving the CBH values untouched...

# Now loop over the observations and perform the retrievals
xret = []                  #Initialize. Will overwrite this if a succesful ret
read_deltaod = 0           # Initialize.
already_saved = 0          # Flag to say if saved already or not...
fsample = 0                # Counter for number of spectra processed
precompute_prior_jacobian = {'status':0}    # This will allow us to store the forward calculations from the prior, makes code faster
cbh_string = ['Clear Sky', 'Inner Window', 'Outer Window', 'Default CBH']

# Quick check to make sure that the spectral bands being selected are actually
# valid for this interferometer (this ensures spectral range matches calculation below)
if(vip['irs_type'] >= 1):
    minv = np.min(irs['wnum'])
    maxv = np.max(irs['wnum'])
    foo = np.where(bands < minv)
    if(len(foo) > 0):
        bands[foo] = minv+0.1
    foo = np.where(bands > maxv)
    if(len(foo) > 0):
        bands[foo] = maxv-0.1

# Build the name of the output file
foo = np.where(irs['hour'] >= shour)[0]
if(len(foo) == 0):
    print('Error: there are no samples after the desired shour value -- aborting')
    sys.exit()

# If clobber == 2, then we will try to append. But this requires that
# I perform a check to make sure that we are appending to a file that was
# created by a version of the code that makes sense. I only need to make this
# test once, hence this flag
if vip['output_clobber'] == 2 or vip['output_clobber'] == 0:
    check_clobber = 1      
else:
    check_clobber = 0

# This defines the extra vertical layers that will be added to both
# the infrared and microwave radiative transfer calculations
rt_extra_layers = Other_functions.compute_extra_layers(np.max(z))

noutfilename = ''
version = ''
################################################################################
# This is the main loop for the retrieval!
################################################################################
for i in range(len(irs['secs'])):                        # { loop_i
    if ((shour >= irs['hour'][i]) | (irs['hour'][i] > ehour)):
        continue

    # Make sure that the IRS data aren't missing or considered bad
    adderr = ''
    if ((irs['missingDataFlag'][i] > 0) | (irs['missingDataFlag'][i] <= -1)):
        if(vip['irs_type'] <= -1):
            itype = 'MWR'
        else:
            itype = 'IRS'
            if(irs['hatchopen'][i] != 1):
                adderr = '(hatch not open)'
        print(f"  Sample {i:2d} at {irs['hour'][i]:.4f} UTC -- no valid {itype:s} data found ",adderr)
        continue
    else:
        print(f"  Sample {i:2d} at {irs['hour'][i]:.4f} UTC is being processed (cbh is {irs['cbh'][i]:.3f})")

    # See if we want to use the external sfc pressure instead of irs pressure
    # and check to make sure external data read went okay
    if ((vip['ext_sfc_pres_type'] > 0) & (ext_tseries['nPsfc'] >= 0)):
        print("Replacing IRS pressure with " +  ext_tseries['ptype'] + " pressure")
        irs['atmos_pres'][i] = ext_tseries['psfc'][i]

    # Make sure the IRS's surface pressure is a valid value, as
    # this is needed to construct a pressure profile from the current X
    if ((vip['station_psfc_min'] > irs['atmos_pres'][i]) | (irs['atmos_pres'][i] > vip['station_psfc_max'])):
        print('Error: Surface pressure is not within range set in VIP -- skipping sample')
        print('     and the values are ',vip['station_psfc_min'], irs['atmos_pres'][i], vip['station_psfc_max'])
        continue
        
    # Select the spectral range to use for the retrieval
    # Define the observation vector and its covariance matrix
    # I'm going to try unapodized spectra, so the cov matrix is diagonal

    w0idx, nY = Other_functions.find_wnum_idx(irs['wnum'],bands)
    if nY < 0:
        VIP_Databases_functions.abort(lbltmpdir,date)
        sys.exit()
    wnum = np.copy(irs['wnum'][w0idx])
    Y = np.copy(irs['radmn'][w0idx,i])              # This is the actual observation vector
    sigY = np.copy(irs['noise'][w0idx,i])           # This is the assumed 1-sigma uncertainty of the obs

    # I need a flag for the observations, so I can select the proper forward model.
    # The values are:
    #                1 -- IRS (AERI/ASSIST)
    #                2 -- MWR zenith data
    #                3 -- external temperature profiler (sonde, lidar, NWP, etc) (*)
    #                4 -- external water vapor profiler (sonde, lidar, NWP, etc) (*)
    #                5 -- surface temperature measurement
    #                6 -- surface water vapor measurement
    #                7 -- external NWP model profile (*)
    #                8 -- external NWP model water vapor profile (*)
    #                9 -- in-situ surface CO2 obs
    #               10 -- MWR non-zenith data
    #               11 -- RASS virtural temperature data
    #               12, ... -- IASI, CrIS, S-HIS, others...
    #     (*) Note that the NWP input could come in two ways, but I wanted a way
    #         to bring in lidar and NWP data, while retaining backwards compatibility

    flagY = np.ones(wnum.shape)               # This will capture the source of input
    dimY = np.copy(wnum)                      # This will capture the dimension properly

    # Start building the observational covariance matrix. I am assuming that
    # the uncertainties in the IRS radiance are uncorrelated (channel-to-channel)
    # If I want to add off-diagonal elements (due to application of the noise
    # filter) this is the right place to do that....
    Sy = np.diag(sigY**2)

    # Append on the other observations, making sur to capture their "type"
    # using the flag values above and their dimensions. Note that I am assuming
    # that the covariance matrices between the different types of observations
    # are independent of each other, but in some cases I do allow off-diagonal
    # elements in the covariance matrix for that instrument

    if mwr['n_fields'] > 0:
        tbsky = np.copy(mwr['tbsky'][:,i])
        noise = np.copy(mwr['noise'])
        freq = np.copy(mwr['freq'])
        for gg in range(1,vip['mwr_tb_replicate']):
            # If I am replicating the measurement (to increase it's weight, then
            # I don't want to perfectly replicate it. I will perturb the observation
            # slightly (i.e., one-tenth of the noise level) -- this is what I am doing for surface met too.
            tbsky = np.append(tbsky, mwr['tbsky'][:,i] + np.random.normal(size = len(mwr['tbsky'][:,i]))*mwr['noise']/10.)
            noise = np.append(noise,mwr['noise'])
            freq = np.append(freq, mwr['freq'])

        foo = np.where(tbsky < 2.7)[0]                # Must be larger than the cosmic background
        if len(foo) > 0:
            tbsky[foo] = -999.
        Y = np.append(Y,tbsky)
        nSy = np.diag(noise**2)
        zero = np.zeros((len(noise),len(sigY)))
        Sy = np.append(np.append(Sy,zero,axis=0),np.append(zero.T,nSy,axis=0),axis=1)
        sigY = np.append(sigY,noise)
        flagY = np.append(flagY, np.ones(vip['mwr_tb_replicate']*mwr['n_fields'])*2)
        dimY = np.append(dimY,freq)

    if ext_prof['nTprof'] > 0:
        foo = np.where((ext_prof['tempminht'] <= ext_prof['ht']) & (ext_prof['ht'] <= ext_prof['tempmaxht']))[0]
        if len(foo) <= 0:
            print('Major error when adding external temp profile to observation vector. This should not happen!')
            VIP_Databases_functions.abort(lbltmpdir,date)
            sys.exit()
        Y = np.append(Y,ext_prof['temp'][foo,i])
        nSy = np.diag(ext_prof['sig_temp'][foo,i]**2)
        zero = np.zeros((len(foo),len(sigY)))
        Sy = np.append(np.append(Sy,zero,axis=0),np.append(zero.T,nSy,axis=0),axis=1)
        sigY = np.append(sigY, ext_prof['sig_temp'][foo,i])
        flagY = np.append(flagY, np.ones(len(foo))*3)
        dimY = np.append(dimY, z[foo])

    if ext_prof['nQprof'] > 0:
        foo = np.where((ext_prof['wvminht'] <= ext_prof['ht']) & (ext_prof['ht'] <= ext_prof['wvmaxht']))[0]
        if len(foo) <= 0:
            print('Major error when adding external wv profile to observation vector. This should not happen!')
            VIP_Databases_functions.abort(lbltmpdir,date)
            sys.exit()
        Y = np.append(Y,ext_prof['wv'][foo,i])
        if vip['ext_wv_add_rel_error'] > 0:
            if verbose >= 2:
                print('Adding systematic error to the external WV profile')
            nSy = Other_functions.add_sys_error(ext_prof['wv'][foo,i], ext_prof['sig_wv'][foo,i], vip['ext_wv_add_rel_error'])
        else:
            nSy = np.diag(ext_prof['sig_wv'][foo,i]**2)
        zero = np.zeros((len(foo),len(sigY)))
        Sy = np.append(np.append(Sy,zero,axis=0),np.append(zero.T,nSy,axis=0),axis=1)
        sigY = np.append(sigY, ext_prof['sig_wv'][foo,i])
        flagY = np.append(flagY, np.ones(len(foo))*4)
        dimY = np.append(dimY, z[foo])

    if ext_tseries['nTsfc'] > 0:
        Y = np.append(Y, ext_tseries['temp'][:,i])
        nSy = np.diag(ext_tseries['stemp'][:,i]**2)
        zero = np.zeros((ext_tseries['nptsT'],len(sigY)))
        Sy = np.append(np.append(Sy,zero,axis=0),np.append(zero.T,nSy,axis=0),axis=1)
        sigY = np.append(sigY, ext_tseries['stemp'][:,i])
        flagY = np.append(flagY, np.ones(ext_tseries['nptsT'])*5)
        dimY = np.append(dimY, np.ones(ext_tseries['nptsT'])*ext_tseries['sfc_relative_height'])

    if ext_tseries['nQsfc'] > 0:
        Y = np.append(Y, ext_tseries['wv'][:,i])
        nSy = np.diag(ext_tseries['swv'][:,i]**2)
        zero = np.zeros((ext_tseries['nptsQ'],len(sigY)))
        Sy = np.append(np.append(Sy,zero,axis=0),np.append(zero.T,nSy,axis=0),axis=1)
        sigY = np.append(sigY, ext_tseries['swv'][:,i])
        flagY = np.append(flagY, np.ones(ext_tseries['nptsQ'])*6)
        dimY = np.append(dimY, np.ones(ext_tseries['nptsQ'])*ext_tseries['sfc_relative_height'])

    if mod_prof['nTprof'] > 0:
        foo = np.where((mod_prof['tempminht'] <= mod_prof['ht']) & (mod_prof['ht'] <= mod_prof['tempmaxht']))[0]
        if len(foo) <= 0:
            print('Major error when adding model temp profile to observation vector. This should not happen!')
            VIP_Databases_functions.abort(lbltmpdir,date)
            sys.exit()
        Y = np.append(Y,mod_prof['temp'][foo,i])
        nSy = np.diag(mod_prof['sig_temp'][foo,i]**2)
        zero = np.zeros((len(foo),len(sigY)))
        Sy = np.append(np.append(Sy,zero,axis=0),np.append(zero.T,nSy,axis=0),axis=1)
        sigY = np.append(sigY, mod_prof['sig_temp'][foo,i])
        flagY = np.append(flagY, np.ones(len(foo))*7)
        dimY = np.append(dimY, z[foo])

    if mod_prof['nQprof'] > 0:
        foo = np.where((mod_prof['wvminht'] <= mod_prof['ht']) & (mod_prof['ht'] <= mod_prof['wvmaxht']))[0]
        if len(foo) <= 0:
            print('Major error when adding model wv profile to observation vector. This should not happen!')
            VIP_Databases_functions.abort(lbltmpdir,date)
            sys.exit()
        Y = np.append(Y,mod_prof['wv'][foo,i])
        nSy = np.diag(mod_prof['sig_wv'][foo,i]**2)
        zero = np.zeros((len(foo),len(sigY)))
        Sy = np.append(np.append(Sy,zero,axis=0),np.append(zero.T,nSy,axis=0),axis=1)
        sigY = np.append(sigY, mod_prof['sig_wv'][foo,i])
        flagY = np.append(flagY, np.ones(len(foo))*8)
        dimY = np.append(dimY, z[foo])

    if ext_tseries['nCO2sfc'] > 0:
        Y = np.append(Y,ext_tseries['co2'][:,i])
        nSy = np.diag(ext_tseries['sco2'][:,i]**2)
        zero = np.zeros((ext_tseries['nptsCO2'],len(sigY)))
        Sy = np.append(np.append(Sy,zero,axis=0),np.append(zero.T,nSy,axis=0),axis=1)
        sigY = np.append(sigY, ext_tseries['sco2'][:,i])
        flagY = np.append(flagY, np.ones(ext_tseries['nptsCO2'])*9)
        dimY = np.append(dimY,np.ones(ext_tseries['nptsCO2'])*ext_tseries['co2_sfc_relative_height'])

    if mwrscan['n_fields'] > 0:
        tbsky = np.copy(mwrscan['tbsky'][:,i])
        noise = np.copy(mwrscan['noise'])
        foo = np.where(tbsky < 2.7)[0]
        if len(foo) > 0:
            tbsky[foo] = -999.
        Y = np.append(Y, tbsky)
        nSy = np.diag(noise**2)
        zero = np.zeros((len(noise),len(sigY)))
        Sy = np.append(np.append(Sy,zero,axis=0),np.append(zero.T,nSy,axis=0),axis=1)
        sigY = np.append(sigY, noise)
        flagY = np.append(flagY, np.ones(len(mwrscan['dim']))*10)
        dimY = np.append(dimY, mwrscan['dim'])

    if rass_prof['nTprof'] > 0:
        foo = np.where((rass_prof['tempminht'] <= rass_prof['ht']) & (rass_prof['ht'] <= rass_prof['tempmaxht']))[0]
        if(len(foo) == 0):
            print('  Error: the RASS heights were not found (and they should have been)')
            VIP_Databases_functions.abort(lbltmpdir,date)
            sys.exit()
        Y = np.append(Y,rass_prof['temp'][foo,i])
        nSy = np.diag(rass_prof['sig_temp'][foo,i]**2)
        zero = np.zeros((len(foo),len(sigY)))
        Sy = np.append(np.append(Sy,zero,axis=0),np.append(zero.T,nSy,axis=0),axis=1)
        sigY = np.append(sigY, rass_prof['sig_temp'][foo,i])
        flagY = np.append(flagY, np.ones(len(foo))*11)
        dimY = np.append(dimY, z[foo])

    nY = len(Y)

    # Quick check: All of the 1-sigma uncertainties from the observations
    # should have been positive. If not then abort as extra logic needs
    # to be added above...
    foo = np.where((sigY <= 0) & (Y < -900))[0]
    if len(foo) > 0:
        tmp = np.copy(flagY[foo])
        feh = np.unique(tmp)
        if len(feh) <= 0:
            print('This should not happen. Major error in quick check of 1-sigma uncertainties')
            VIP_Databases_functions.abort(lbltmpdir,date)
            sys.exit()
        else:
            print(('Warning: There were missing values in these obs: ' + str(feh)))
        sigY[foo] *= -1           # Presumably, the missing values had -999 for their uncertainties

    foo = np.where((sigY <= 0) & (Y > -900))[0]
    if len(foo) > 0:
        tmp = np.copy(flagY[foo])
        feh = np.unique(tmp)
        if len(feh) <= 0:
            print('This should not happen. Major error in quick check of 1-sigma uncertainties')
            VIP_Databases_functions.abort(lbltmpdir,date)
            sys.exit()
        else:
            print(('Error: There were negative 1-sigma uncertainties in obs: ' + str(feh) + ' Skipping sample'))
            continue
    
    # Check if there is NaN's in the data
    foo = np.where(np.isnan(sigY) | (np.isnan(Y)))[0]
    if len(foo) >0:
       tmp = np.copy(flagY[foo])
       feh = np.unique(tmp)
       if len(feh) <= 0:
          print('This should not happen. Major error in quick check of 1-sigma uncertainties')
          VIP_Databases_functions.abort(lbltmpdir,date)
          sys.exit()
       else:
           print('There are NaNs in the obs_vector or 1-sigma uncertainties for obs: ' + str(feh) + ' Skipping sample')
           continue
        
    # Compute the estimate of the forward model uncertainty (Sf).
    # This is computed at Sf = kb # Sb # transpose(Kb), where
    # B is the vector of model parameters and Sb is its covariance matrix
    # Note: right now, I will assume a perfect forward model

    Sf = np.diag(np.zeros(len(np.diag(Sy))))          # This is a matrix of zeros

    # Build the observational covariance matrix, which is a combination of
    # the uncertainties in the forward model and the observations

    Sm = Sy + Sf
    # print(Sy)
    SmInv = scipy.linalg.pinv(Sm)

    # Get the other input variables that the forward model will need
    nX = len(z)*2                 # For both T and Q

    # Start building the first guess vector
    #    T & Q, LWP, ReL, TauI, ReI, co2(3), ch4(3), n2o(3)
    X0 = np.copy(Xa)     # Start with the prior, and overwrite portions of it if desired
    first_guess = 'prior'
    if vip['first_guess'] == 1:
        # Use the prior as the first guess
        if verbose >= 3:
            print('Using prior as first guess')
    elif vip['first_guess'] == 2:
        # Build a first guess from the IRS-estimated surface temperture,
        # an assumed lapse rate, and a 60% RH as first guess
        if verbose >= 3:
            print('Using Tsfc with lapse rate and 60& RH as first guess')
        first_guess = 'Tsfc with lapse rate and 60% RH'
        lapserate = -7.0        # C / km
        constRH = 60.           # percent RH
        t = irs['tsfc'][i] + z*lapserate
        p = Calcs_Conversions.inv_hypsometric(z, t+273.16, irs['atmos_pres'][i])  # [mb]
        q = Calcs_Conversions.rh2w(t, np.ones(len(z))*constRH/100., p)
        X0 = np.concatenate([t, q, Xa[nX:nX+12]])    # T, Q, LWP, ReL, TauI, ReI, co2(3), ch4(3), n2o(3)
    elif vip['first_guess'] == 3:
        # Get first guess from the previous retrieval, if there is one
        # If there isn't a valid prior retrieval, use prior
        if verbose >= 3:
            print('Using previous good retrieval as first guess')
        if type(xret) == list:
            for j in range(len(xret)-1, -1, -1):            # We want to use the last good retrieval, so loop from back to front
                if (xret[j]['converged'] == 1) & (irs['hour'][i] - xret[j]['hour'] < 1.01):
                    first_guess = 'lastSample'
                    X0 = np.copy(xret[j]['Xn'])
                    break
        if first_guess == 'prior':
            if verbose >= 3:
                print('but there were no good retrievals yet')
    else:
        print('Error: Undefined first guess option')
        VIP_Databases_functions.abort(lbltmpdir,date)
        sys.exit()

    # Build the first guess vector
    itern = 0
    converged = 0
    Xn = np.copy(X0)
    Fxnm1 = np.array([-999.])
    
    # If we are to append to the file, then I need to find the last valid
    # sample in the file, so I only process after that point...
    if ((vip['output_clobber'] == 2) & (check_clobber == 1)):
        xret, fsample, noutfilename = Output_Functions.create_xret(xret, fsample, vip, irs, Xa, Sa, z, bands, dimY, flagY, shour)
        check_clobber = 0
        if fsample < 0:
            VIP_Databases_functions.abort(lbltmpdir,date)
            sys.exit()
        if fsample == 0:
            vip['output_clobber'] = 0
            xret = []
        if ((verbose >= 1) & (fsample > 0)):
            print(('  Will append output to the file ' + noutfilename))
    
    # If we are not in append mode, but do not have clobber set to 1 then
    # check to see if a conflicting file exists and if so abort
    elif ((vip['output_clobber'] == 0) & (check_clobber == 1)):
        xret, fsample, noutfilename = Output_Functions.create_xret(xret, fsample, vip, irs, Xa, Sa, z, bands, dimY, flagY, shour)
        check_clobber = 0
        if fsample < 0:
           VIP_Databases_functions.abort(lbltmpdir,date)
           sys.exit()
        else:
            xret = []
        
    # If we are in 'append' mode, then skip any IRS samples that are
    # before the last time in the xret structure. Generally, the current
    # IRS sample will always be before the last one in the xret structure,
    # except in the cases where we just started the code in append mode. If
    # that happens, then the xret structure will be (partially) populated
    # by the create_xret routine above, which gets the time from the
    # existing netCDF file. And the way we are writing the data that is all
    # that needed to be retrieved...

    if vip['output_clobber'] == 2:
        if irs['secs'][i] <= xret[fsample-1]['secs']:
            print('  ....but was already processed (append mode)')
            continue

    cbh = irs['cbh'][i]
    cbhflag = irs['cbhflag'][i]

    # Define the gamma factors needed to keep the retrieval sane
    # MWR-only retrievals are more linear and thus the gfactor can be more agressive

    if vip['irs_type'] <= -1:
        gfactor = np.array([100.,10.,3.,1.])
    else:
        if(first_guess == 'lastSample'):
            gfactor = np.array([100.,10.,3.,1.])
        else:
            gfactor = np.array([1000.,300.,100.,30.,10.,3.,1.])
    if len(gfactor) <= vip['max_iterations']:
        gfactor = np.append(gfactor, np.ones(vip['max_iterations']-len(gfactor)+3))

    # Select nice round numbers to use as the wavenumber limits for
    # the LBLRTM calc, but remember that I need to pad by 50 cm-1 for FSCAN
    lblwnum1 = int((np.min(wnum)-60)/100) * 100
    lblwnum2 = (int((np.max(wnum)+60)/100)+1)*100
    continue_next_sample = 0          # A flag used to watch for bad jacobian calcs

    while ((itern <= vip['max_iterations']) & (converged == 0)):        # { While loop over iter

        if verbose >= 3:
            print((' Making the forward calculation for iteration ' + str(itern)))

        if os.path.exists(lbltp5):
            shutil.rmtree(lbltp5)

        if os.path.exists(lbldir):
            shutil.rmtree(lbldir)
            
        if os.path.exists(lbllog):
            shutil.rmtree(lbllog)

        # Update the pressure profile using the current estimate of temperature
        p = Calcs_Conversions.inv_hypsometric(z, Xn[0:int(nX/2)]+273.16, irs['atmos_pres'][i])

        # If the trace gas profile shape is mandated to be a function of the PBL height,
        # then set that here. First, compute the current estimate of the PBL height,
        # then the coefficient and overwrite any current shape coefficient

        if itern == 0:
            pblh = Other_functions.compute_pblh(z, Xn[0:int(nX/2)], p, np.sqrt(np.diag(Sa[0:int(nX/2), 0:int(nX/2)])),
                                   minht=vip['min_PBL_height'], maxht=vip['max_PBL_height'], nudge=vip['nudge_PBL_height'])
        else:
            pblh = Other_functions.compute_pblh(z, Xn[0:int(nX / 2)], p, np.sqrt(np.diag(Sop[0:int(nX/2), 0:int(nX/2)])),
                                   minht=vip['min_PBL_height'], maxht=vip['max_PBL_height'], nudge=vip['nudge_PBL_height'])
        coef = Other_functions.get_a2_pblh(pblh)           # Get the shape coef for this PBL height
        if ((vip['retrieve_co2'] == 1) & (vip['fix_co2_shape'] == 1)):
            Xn[nX+4+2] = coef
        if ((vip['retrieve_ch4'] == 1) & (vip['fix_ch4_shape'] == 1)):
            Xn[nX+4+3+2] = coef
        if ((vip['retrieve_n2o'] == 1) & (vip['fix_n2o_shape'] == 1)):
            Xn[nX+4+6+2] = coef

        # Decorrelate the levels above the PBLH from the levels below in the prior.
        # The decorrelation factor should be between 1 and 100, I think, and read from VIP.
        # This really should only be done in the daytime though, so will need to
        # add new logic to determin local time-of-day from lat/lon position sometime.
        # prior_pblh_decorrelate_factor = 3.

        # Sa = Other_functions.covariance_matrix_decorrelate_level(prior['Sa'], z, pblh, prior_pblh_decorrelate_factor)

        # Compute its inverse of the prior
        SaInv = scipy.linalg.pinv(Sa)

        # This function makes the forward calculation and computes the Jacobian
        # for the IRS component of the forward model
        if vip['lblrtm_jac_option'] == 1:
            if vip['irs_type'] <= -1:
                    # If this type, then IRS data aren't being used in the retrieval
                    # so the forward calc should be missing and the Jacobian is 0
                flag = 1
                version_compute_jacobian = 'No IRS data in retrieval, so LBLRTM not used'
            else:
                print('Need to port the compute_jacobian_finitediff function. Have to abort... Sorry!!')
                VIP_Databases_functions.abort(lbltmpdir,date)
                sys.exit()
                flag, Kij, FXn, wnumc, version_compute_jacobian, totaltime  = \
                           Jacobian_Functions.compute_jacobian_finitediff(Xn, p, z,
                           vip['lbl_home'], lbldir, lbltmp, vip['lbl_std_atmos'], lbltp5, lbltp3,
                           cbh, sspl, sspi, lblwnum1, lblwnum2,
                           fixtemp, fixwvmr, doco2, doch4, don2o, fixlcloud, fixicloud,
                           vip['fix_co2_shape'], vip['fix_ch4_shape'], vip['fix_n2o_shape'],
                           vip['jac_max_ht'], vip['lblrtm_forward_threshold'],
                           location['alt'], rt_extra_layers, stdatmos,
                           verbose, debug, doapidize=True)

        elif vip['lblrtm_jac_option'] == 2:
            print('Need to port the compute_jacobian_3method function. Have to abort... Sorry!!')
            VIP_Databases_functions.abort(lbltmpdir,date)
            sys.exit()
            if vip['irs_type'] <= -1:
                    # If this type, then IRS data aren't being used in the retrieval
                    # so the forward calc should be missing and the Jacobian is 0
                flag = 1
                version_compute_jacobian = 'No IRS data in retrieval, so LBLRTM not used'
            else:
                flag, Kij, FXn, wnumc, version_compute_jacobian, totaltime  = \
                           Jacobian_Functions.compute_jacobian_3method(Xn, p, z,
                           vip['lbl_home'], lbldir, lbltmp, vip['lbl_std_atmos'], lbltp5, lbltp3,
                           cbh, sspl, sspi, lblwnum1, lblwnum2,
                           fixtemp, fixwvmr, doco2, doch4, don2o, fixlcloud, fixicloud,
                           vip['fix_co2_shape'], vip['fix_ch4_shape'], vip['fix_n2o_shape'],
                           vip['jac_max_ht'], vip['lblrtm_forward_threshold'],
                           location['alt'], rt_extra_layers, stdatmos,
                           verbose, debug, doapidize=True)

        elif vip['lblrtm_jac_option'] == 3:
            # If I am here, read in the delta OD information
            # It should be in the XaSa file. But only do it once!
            if read_deltaod <= 0:
                fid = Dataset(prior_filename, 'r')
                vid = np.where(np.array(list(fid.variables.keys())) == 'delta_od')[0]
                if len(vid) == 0:
                    fid.close()
                    print('Error: The XaSa prior file does not have the needed deltaOD info')
                    VIP_Databases_functions.abort(lbltmpdir,date)
                    sys.exit()
                awnum = fid.variables['wnum'][:]
                adeltaod = fid.variables['delta_od'][:]
                fid.close()
                foo = np.where((lblwnum1 <= awnum) & (awnum <= lblwnum2))[0]
                if len(foo) <= 0:
                    print('Error: The delta OD spectral range does not match LBLRTM spectral range')
                    VIP_Databases_functions.abort(lbltmpdir,date)
                    sys.exit()
                awnum = awnum[foo]
                adeltaod = adeltaod[foo]
                read_deltaod = 1

            if vip['irs_type'] <= -1:
                # If this type, then IRS data aren't being used in the retrieval
                # so the forward calc should be missing and the Jacobian is 0
                wnumc = np.copy(irs['wnum'])
                FXn = np.ones(len(wnumc))*-999.
                Kij = np.zeros((len(wnumc),len(Xn)))
                flag = 1
                version_compute_jacobian = 'No IRS data in retrieval, so LBLRTM not used'
            else:
                # Otherwise, run the forward model and compute the Jacobian
                flag, Kij, FXn, wnumc, version_compute_jacobian, totaltime  = \
                           Jacobian_Functions.compute_jacobian_deltaod(Xn, p, z,
                           vip['lbl_home'], lbldir, lbltmp, vip['lbl_std_atmos'], lbltp5, lbltp3,
                           cbh, sspl, sspi, lblwnum1, lblwnum2,
                           fixtemp, fixwvmr, doco2, doch4, don2o, fixlcloud, fixicloud,
                           vip['fix_co2_shape'], vip['fix_ch4_shape'], vip['fix_n2o_shape'],
                           vip['jac_max_ht'], awnum, adeltaod, vip['lblrtm_forward_threshold'],
                           location['alt'], rt_extra_layers, stdatmos,
                           verbose, debug, doapodize=True)

        elif vip['lblrtm_jac_option'] == 4:
                # Will use the jacobian_interpol method
            if vip['irs_type'] <= -1:
                # If this type, then IRS data aren't being used in the retrieval
                # so the forward calc should be missing and the Jacobian is 0
                wnumc = np.copy(irs['wnum'])
                FXn = np.ones(len(wnumc))*-999.
                Kij = np.zeros((len(wnumc),len(Xn)))
                flag = 1
                version_compute_jacobian = 'No IRS data in retrieval, so LBLRTM not used'
            else:
                if((precompute_prior_jacobian['status'] == 1) & (itern == 0)):
                        # Load the forward calculation stuff from the precompute prior data
                    if(verbose >= 1):
                        print('    Preloading forward calculation and jacobian from prior structure')
                    FXn   = precompute_prior_jacobian['FX0']
                    Kij   = precompute_prior_jacobian['Kij0']
                    flag  = precompute_prior_jacobian['flag0']
                    wnumc = precompute_prior_jacobian['wnumc0']
                else:
                        # Otherwise, run the forward model and compute the Jacobian
                    flag, Kij, FXn, wnumc, version_compute_jacobian, totaltime  = \
                           Jacobian_Functions.compute_jacobian_interpol(Xn, p, z,
                           vip['lbl_home'], lbldir, lbltmp, vip['lbl_std_atmos'], lbltp5, lbltp3,
                           cbh, sspl, sspi, lblwnum1, lblwnum2,
                           fixtemp, fixwvmr, doco2, doch4, don2o, fixlcloud, fixicloud,
                           vip['fix_co2_shape'], vip['fix_ch4_shape'], vip['fix_n2o_shape'],
                           vip['jac_max_ht'], irs['wnum'], vip['lblrtm_forward_threshold'],
                           location['alt'], rt_extra_layers, stdatmos, vip['lblrtm_jac_interpol_npts_wnum'],
                           verbose, debug, doapodize=False)
                    # If we are using the prior for the first guess (FG=1), and we have not already loaded
                    # this structure, then capture the forward calc and jacobian for the first guess
            if((precompute_prior_jacobian['status'] == 0) & (vip['first_guess'] == 1)):
                precompute_prior_jacobian = {'status':1, 'X0':np.copy(Xn), 'FX0':np.copy(FXn), 'Kij0':np.copy(Kij),
                    'flag0':np.copy(flag), 'wnumc0':np.copy(wnumc)}
        else:
            print('Error: Undefined jacobian option selected')
            VIP_Databases_functions.abort(lbltmpdir,date)
            sys.exit()

        # If the Jacobian did not compute properly (i.e., an error occurred)
        # then we need to abort
        if flag == 0:
            print(' -- Skipping this sample due to issue with LBLRTM Jacobian (likely bad input profile)')
            continue_next_sample = 1
            break

        # Select the wavenumber indices to use
        w1idx, junk = Other_functions.find_wnum_idx(wnumc, bands)
        if len(w1idx) != len(w0idx):
            print('Problem with wnum indices1')
            VIP_Databases_functions.abort(lbltmpdir,date)
            sys.exit()
        wnumc = wnumc[w1idx]
        FXn = FXn[w1idx]
        Kij = Kij[w1idx,:]

        # Are there missing values from the IRS? If so,then we want to make the
        # forward model calculation have the same value and put no sensitivity
        # in the Jacobian there so that the retrieval is unaffected (this is really for
        # irs_type = -1)

        foo = np.where(flagY == 1)[0]
        bar = np.where(Y[foo] < -900)[0]
        if len(bar) > 0:
            FXn[bar] = np.copy(Y[foo[bar]])
            for gg in range(len(bar)):
                Kij[bar[gg],:] = 0.

        # Now start processing the other observation types that might be in the obs vector

        # Perform the forward model calculation and compute the Jacobian for the
        # MWR-zenith portion of the observation vector
        foo = np.where(flagY == 2)[0]
        if len(foo) > 0:
            if create_monortm_config == 1:
                # Create the MonoRTM configuration file
                lun = open(lbltmpdir + '/' + monortm_config, 'w')
                lun.write(vip['monortm_exec'] + '\n')
                lun.write(vip['monortm_spec'] + '\n')
                lun.write('0\n')          # The verbose flag
                lun.write('{:0d}\n'.format(vip['lbl_std_atmos']))
                lun.write('1\n')          # The 'output layer optical depths' flag
                for gg in range(6):       # The 6 continuum multipliers
                    lun.write('1.0\n')
                lun.write('{:7.3f}\n'.format(np.max(z)-0.01))
                lun.write('{:0d}\n'.format(len(z)+len(rt_extra_layers)))
                for gg in range(len(z)):
                    lun.write('{:7.3f}\n'.format(z[gg]))
                for gg in range(len(rt_extra_layers)):
                    lun.write('{:7.3f}\n'.format(rt_extra_layers[gg]))
                lun.close()

                # Turn the flag off, as we only need to create these files once
                create_monortm_config = 0



            if create_monortm_zfreq == 1:
                # Create the MonoRTM freuency file
                lun = open(lbltmpdir + '/' + monortm_zfreq, 'w')
                lun.write('\n')
                lun.write('{:0d}\n'.format(len(mwr['freq'])))
                for gg in range(len(mwr['freq'])):
                    lun.write('{:7.3f}\n'.format(mwr['freq'][gg]))
                lun.close()

                # Turn the flag off, as we only need to create these files once
                create_monortm_zfreq = 0

                # Run the forward model and compute the Jacobian
            if vip['monortm_jac_option'] == 1:
                flag, KK, FF, m_comp_time = Jacobian_Functions.compute_jacobian_microwave_finitediff(Xn, p, z,
                            mwr['freq'], cbh, vip, lbltmpdir, monortm_tfile, monortm_zexec,
                            fixtemp, fixwvmr, fixlcloud, vip['jac_max_ht'], stdatmos, location['alt'], verbose)

            elif vip['monortm_jac_option'] == 2:
                    flag, KK, FF, m_comp_time = Jacobian_Functions.compute_jacobian_microwave_3method(Xn, p, z,
                            mwr['freq'], cbh, vip, lbltmpdir, monortm_tfile, monortm_zexec,
                            fixtemp, fixwvmr, fixlcloud, vip['jac_max_ht'], stdatmos, location['alt'], verbose)

            else:
                print('Error: Undefined option for monortm_jac_option')
                VIP_Databases_functions.abort(lbltmpdir,date)
                sys.exit()

            # If the Jacobian did not compute properly (i.e., an error ocurred),
            # then we need to abort
            if flag == 0:
                print('-- Skipping this sample due to issue with MonoRTM Jacobian (likely bad input profile)')
                continue_next_sample = 1
                break

            # Check to see if I am replicating the observation; if so, then adjust the
            # forward calc and Jacobian appropriately (they are the same value repeated)
            # TODO - There's an issue here when the TB obs are replicated
            tmpFF = np.copy(FF)
            tmpKK = np.copy(KK)
            for gg in range(1,vip['mwr_tb_replicate']):
                tmpFF = np.append(tmpFF, FF)
                tmpKK = np.append(tmpKK, KK, axis = 0)
            FF = np.copy(tmpFF)
            KK = np.copy(tmpKK)

            # Now the size of the forward calculation should be the correct size to match
            # the number of MWR observations in the Y vector
            if len(foo) != len(FF):
                print('Problem computing the Jacobian for the microwave radiometer')
                VIP_Databases_functions.abort(lbltmpdir,date)
                sys.exit()

            # Are there misssing values from the MWR? If so, then we want to make
            # the forward model calculation have the same value and put no sensitivity
            # in the Jacobian there so that the retrieval is unaffected

            bar = np.where(Y[foo] < -900)[0]
            if len(bar) > 0:
                FF[bar] = Y[foo[bar]]
                KK[bar,:] = 0.
            Kij = np.append(Kij, KK, axis = 0)
            FXn = np.append(FXn,FF)

        # Perform the forward model calculation and compute the Jacobian for the
        # external temperature profiler portion of the observation vector
        foo = np.where(flagY == 3)[0]
        if len(foo) > 0:
            flag, KK, FF = Jacobian_Functions.compute_jacobian_external_temp_profiler(Xn, p, z,
                            ext_prof['tempminht'], ext_prof['tempmaxht'], ext_prof['temp_type'])

            if flag == 0:
                print('Problem computing the Jacobian for the external temp profiler. Have to abort')
                VIP_Databases_functions.abort(lbltmpdir,date)
                sys.exit()
            if len(foo) != len(FF):
                print('Problem computing the Jacobian for the external temp profiler')
                VIP_Databases_functions.abort(lbltmpdir,date)
                sys.exit()

            # Are there misssing values from the external profilers? If so, then we want to make
            # the forward model calculation have the same value and put no sensitivity
            # in the Jacobian there so that the retrieval is unaffected

            bar = np.where(Y[foo] < -900)[0]
            if len(bar) > 0:
                FF[bar] = Y[foo[bar]]
                KK[bar,:] = 0.
            Kij = np.append(Kij, KK, axis = 0)
            FXn = np.append(FXn,FF)

        # Perform the forward model calculation and compute the Jacobian for the
        # external water vapor profiler portion of the observation vector
        foo = np.where(flagY == 4)[0]
        if len(foo) > 0:
            flag, KK, FF = Jacobian_Functions.compute_jacobian_external_wv_profiler(Xn, p, z,
                            ext_prof['wvminht'], ext_prof['wvmaxht'], ext_prof['wv_type'], ext_prof['wvmultiplier'])


            if flag == 0:
                print('Problem computing the Jacobian for the external wv profiler. Have to abort')
                VIP_Databases_functions.abort(lbltmpdir,date)
                sys.exit()
            if len(foo) != len(FF):
                print('Problem computing the Jacobian for the external wv profiler')
                VIP_Databases_functions.abort(lbltmpdir,date)
                sys.exit()

            # Are there misssing values from the external profilers? If so, then we want to make
            # the forward model calculation have the same value and put no sensitivity
            # in the Jacobian there so that the retrieval is unaffected

            bar = np.where(Y[foo] < -900)[0]
            if len(bar) > 0:
                FF[bar] = Y[foo[bar]]
                KK[bar,:] = 0.
            Kij = np.append(Kij, KK, axis = 0)
            FXn = np.append(FXn,FF)

        # Perform the forward model calculation and compute the Jacobian for the
        # external water vapor profiler portion ofthe observation vector
        foo = np.where((flagY == 5) | (flagY == 6))[0]
        if len(foo) > 0:
            units = ''
            barT = np.where(flagY == 5)[0]
            barQ = np.where(flagY == 6)[0]

            if ((len(barT) > 0) & (len(barQ) > 0)):
                units = np.append(np.array([ext_tseries['tunit']]*len(barT)), np.array([ext_tseries['qunit']]*len(barQ)))
            elif ((len(barT) > 0) & (len(barQ) == 0)):
                units = np.array([ext_tseries['tunit']]*len(barT))
            elif ((len(barT) == 0) & (len(barQ) > 0)):
                units = np.array([ext_tseries['qunit']]*len(barQ))
            else:
                print('This absolutely should not happen, as I should be finding some units')
                VIP_Databases_functions.abort(lbltmpdir,date)
                sys.exit()

            flag, KK, FF = Jacobian_Functions.compute_jacobian_external_sfc_met(Xn, p, z,
                             ext_tseries['sfc_relative_height'], units, vip['prior_chimney_ht'])

            if flag == 0:
                print('Problem computing the Jacobian for the external surface met data. Have to abort')
                VIP_Databases_functions.abort(lbltmpdir,date)
                sys.exit()

            if len(foo) != len(FF):
                print('Problem computing the Jacobian for the external surface met')
                VIP_Databases_functions.abort(lbltmpdir,date)
                sys.exit()

            # Are there misssing values in the surface met data? If so, then we want to make
            # the forward model calculation have the same value and put no sensitivity
            # in the Jacobian there so that the retrieval is unaffected

            bar = np.where(Y[foo] < -900)[0]
            if len(bar) > 0:
                FF[bar] = Y[foo[bar]]
                KK[bar,:] = 0.
            Kij = np.append(Kij, KK, axis = 0)
            FXn = np.append(FXn,FF)

        # Perform the forward model calculation and compute the Jacobian for the
        # NWP model temperature profiler portion of the observation vector
        foo = np.where(flagY == 7)[0]
        if len(foo) > 0:
            flag, KK, FF = Jacobian_Functions.compute_jacobian_external_temp_profiler(Xn, p, z,
                            mod_prof['tempminht'], mod_prof['tempmaxht'], mod_prof['temp_type'])

            if flag == 0:
                print('Problem computing the Jacobian for the NWP temp profiler. Have to abort')
                VIP_Databases_functions.abort(lbltmpdir,date)
                sys.exit()
            if len(foo) != len(FF):
                print('Problem computing the Jacobian for the NWP temp profiler')
                VIP_Databases_functions.abort(lbltmpdir,date)
                sys.exit()

            # Are there misssing values from the NWP profile? If so, then we want to make
            # the forward model calculation have the same value and put no sensitivity
            # in the Jacobian there so that the retrieval is unaffected

            bar = np.where(Y[foo] < -900)[0]
            if len(bar) > 0:
                FF[bar] = Y[foo[bar]]
                KK[bar,:] = 0.
            Kij = np.append(Kij, KK, axis = 0)
            FXn = np.append(FXn,FF)

        # Perform the forward model calculation and compute the Jacobian for the
        # NWP model water vapor profiler portion of the observation vector
        foo = np.where(flagY == 8)[0]
        if len(foo) > 0:
            flag, KK, FF = Jacobian_Functions.compute_jacobian_external_wv_profiler(Xn, p, z,
                            mod_prof['wvminht'], mod_prof['wvmaxht'], mod_prof['wv_type'], mod_prof['wvmultiplier'])

            if flag == 0:
                print('Problem computing the Jacobian for the NWP wv profiler. Have to abort')
                VIP_Databases_functions.abort(lbltmpdir,date)
                sys.exit()
            if len(foo) != len(FF):
                print('Problem computing the Jacobian for the NWP wv profiler')
                VIP_Databases_functions.abort(lbltmpdir,date)
                sys.exit()

            # Are there misssing values from the NWP profile? If so, then we want to make
            # the forward model calculation have the same value and put no sensitivity
            # in the Jacobian there so that the retrieval is unaffected

            bar = np.where(Y[foo] < -900)[0]
            if len(bar) > 0:
                FF[bar] = Y[foo[bar]]
                KK[bar,:] = 0.
            Kij = np.append(Kij, KK, axis = 0)
            FXn = np.append(FXn,FF)

        # Perform the forward model calculation and compute the Jacobian for the
        # in-situ surface co2 measurements of the observation vector
        foo = np.where(flagY == 9)[0]
        if len(foo) > 0:
            flag, KK, FF = Jacobian_Functions.compute_jacobian_external_sfc_co2(Xn, p, z,
                        ext_tseries['co2_sfc_relative_height'], vip['retrieve_co2'],
                        vip['fix_co2_shape'], ext_tseries['nptsCO2'])

            if flag == 0:
                print('Problem computing the Jacobian for the in-situ surface co2 data. Have to abort')
                VIP_Databases_functions.abort(lbltmpdir,date)
                sys.exit()
            if len(foo) != len(FF):
                print('Problem computing the Jacobian for the in-situ surfac co2 data.')
                VIP_Databases_functions.abort(lbltmpdir,date)
                sys.exit()

            # Are there misssing values from the in-situ co2 data? If so, then we want to make
            # the forward model calculation have the same value and put no sensitivity
            # in the Jacobian there so that the retrieval is unaffected

            bar = np.where(Y[foo] < -900)[0]
            if len(bar) > 0:
                FF[bar] = Y[foo[bar]]
                KK[bar,:] = 0.
            Kij = np.append(Kij, KK, axis = 0)
            FXn = np.append(FXn,FF)

        # Perform the forward model calculation and compute the Jacobian for the
        # MWR-scan portion of the observation vector
        foo = np.where(flagY == 10)[0]
        if len(foo) > 0:
            if create_monortm_config == 1:
                # Note this is the same config file used in the MWR-zenith, so it
                # may have already been created. (The config is the same in both
                # -zenith and -scan)

                # Create the MonoRTM configuration file
                lun = open(lbltmpdir + '/' + monortm_config, 'w')
                lun.write(vip['monortm_exec'] + '\n')
                lun.write(vip['monortm_spec'] + '\n')
                lun.write('0\n')          # The verbose flag
                lun.write('{:0d}\n'.format(vip['lbl_std_atmos']))
                lun.write('1\n')          # The 'output layer optical depths' flag
                for gg in range(6):       # The 6 continuum multipliers
                    lun.write('1,0\n')
                lun.write('{:7.3f}\n'.format(np.max(z)-0.01))
                lun.write('{:0d}\n'.format(len(z)+len(rt_extra_layers)))
                for gg in range(len(z)):
                    lun.write('{:7.3f}\n'.format(z[gg]))
                for gg in range(len(rt_extra_layers)):
                    lun.write('{:7.3f}\n'.format(rt_extra_layers[gg]))
                lun.close()

                # Turn the flag off, as we only need to create these files once
                create_monortm_config = 0

            if create_monortm_sfreq == 1:
                # Create the MonoRTM frequency file
                lun = open(lbltmpdir + '/' + monortm_sfreq, 'w')
                lun.write('\n')
                lun.write('{:0d}\n'.format(len(mwrscan['freq'])))
                for gg in range(len(mwrscan['freq'])):
                    lun.write('{:7.3f}\n'.format(mwrscan['freq'][gg]))
                lun.close()

                # Turn the flag off, as we only need to create thee files once
                create_monortm_sfreq = 0

            # Run the forward model and compute the Jacobian
            if vip['monortm_jac_option'] == 1:
                print('Error: DDT has not enabled finite differencing in the MWR-scan jacobian yet')
            elif vip['monortm_jac_option'] == 2:
                flag, KK, FF, m_comp_time = Jacobian_Functions.compute_jacobian_microwavescan_3method(Xn, p, z,
                                        mwrscan, cbh, vip, lbltmpdir, monortm_tfile, monortm_sexec,
                                        fixtemp, fixwvmr, fixlcloud, vip['jac_max_ht'], stdatmos, location['alt'],
                                        verbose)
            else:
                print('Error: Undefined option for monortm_jac_option')

            # If the Jacobian did not compute properly (i.e., an error occurred)
            # then we need to abort

            if flag == 0:
                print(' -- Skipping this sample due to issure with MonoRTM Jacobian (likely bad input profile)')
                continue_next_sample = 1
                break

            # Now the size fo the forward calculation should be the correct size to match the
            # the number of MWR-scan observation in the Y vector
            if len(foo) != len(FF):
                print('Problem computing the Jacobian for the microwave radiometer scan')
                VIP_Databases_functions.abort(lbltmpdir,date)
                sys.exit()

            # Are there misssing values from the MWR? If so, then we want to make
            # the forward model calculation have the same value and put no sensitivity
            # in the Jacobian there so that the retrieval is unaffected

            bar = np.where(Y[foo] < -900)[0]
            if len(bar) > 0:
                FF[bar] = Y[foo[bar]]
                KK[bar,:] = 0.
            Kij = np.append(Kij, KK, axis = 0)
            FXn = np.append(FXn,FF)

        # Perform the forward model calculation and compute the Jacobian for the
        # MWR-scan portion of the observation vector
        foo = np.where(flagY == 11)[0]
        if len(foo) > 0:
            flag, KK, FF = Jacobian_Functions.compute_jacobian_external_temp_profiler(Xn, p, z,
                            rass_prof['tempminht'], rass_prof['tempmaxht'], rass_prof['temp_type'])

            if flag == 0:
                print('Problem computing the Jacobian for the RASS profiler. Have to abort')
                VIP_Databases_functions.abort(lbltmpdir,date)
                sys.exit()
            if len(foo) != len(FF):
                print('Problem computing the Jacobian for the RASS profiler')
                VIP_Databases_functions.abort(lbltmpdir,date)
                sys.exit()

            # Are there misssing values from the RASS? If so, then we want to make
            # the forward model calculation have the same value and put no sensitivity
            # in the Jacobian there so that the retrieval is unaffected

            bar = np.where(Y[foo] < -900)[0]
            if len(bar) > 0:
                FF[bar] = Y[foo[bar]]
                KK[bar,:] = 0.
            Kij = np.append(Kij, KK, axis = 0)
            FXn = np.append(FXn,FF)


        ########
        # Done computing forward calculation and Jacobians. Now the retrieval math
        ########

        # Compute the L-curve values to determine an appropriate point for gamma
        use_L_curve = 0
        if use_L_curve > 0:
            # Starting here, I am following the Carissimo et al. logic hete
            if (itern == 0) & verbose >= 2:
                print('Using the L-curve method to optimize gamma')
                ggamma = np.arange(101)*0.10 - 5     # Values from -5 to +5
                ggamma = 10.**ggamma        # this is the range of values I want: 10^(-5) to 10^(+5)

                gfac = Other_functions.lcurve(ggamma, flagY, Y, FXn, Kij, Xn, Xa, Sa, Sm, z)
        else:
            gfac = gfactor[itern]

        # Retrieval Calculations
        B      = (gfac * SaInv) + Kij.T.dot(SmInv).dot(Kij)
        Binv   = scipy.linalg.pinv(B)
        Gain   = Binv.dot(Kij.T).dot(SmInv)
        Xnp1   = Xa[:,None] + Gain.dot(Y[:,None] - FXn[:,None] + Kij.dot((Xn-Xa)[:,None]))
        Sop    = Binv.dot(gfac*gfac*SaInv + Kij.T.dot(SmInv).dot(Kij)).dot(Binv)
        SopInv = scipy.linalg.pinv(Sop)
        Akern  = (Binv.dot(Kij.T).dot(SmInv).dot(Kij)).T

        if(vip['max_iterations'] == 0):
            if(vip['irs_type'] > 0):
                print(f'        DDT - compute_jacobian_xx took {totaltime:.1f} seconds')
            print('Special debug mode -- writing variables from retrieval calcs in the directory '+vip['lbl_temp_dir'])
            #Output_Functions.write_variable(    B,vip['lbl_temp_dir']+'/tropoe_python_output.B.cdf')
            #Output_Functions.write_variable(SaInv,vip['lbl_temp_dir']+'/tropoe_python_output.SaInv.cdf')
            #Output_Functions.write_variable( gfac,vip['lbl_temp_dir']+'/tropoe_python_output.gfac.cdf')
            #Output_Functions.write_variable(   Xa,vip['lbl_temp_dir']+'/tropoe_python_output.Xa.cdf')
            #Output_Functions.write_variable( Gain,vip['lbl_temp_dir']+'/tropoe_python_output.Gain.cdf')
            #Output_Functions.write_variable(  Sop,vip['lbl_temp_dir']+'/tropoe_python_output.Sop.cdf')
            #Output_Functions.write_variable( Xnp1,vip['lbl_temp_dir']+'/tropoe_python_output.Xnp1.cdf')
            #Output_Functions.write_variable(Akern,vip['lbl_temp_dir']+'/tropoe_python_output.Akern.cdf')
            Output_Functions.write_variable(SmInv,vip['lbl_temp_dir']+'/tropoe_python_output.SmInv.cdf')
            Output_Functions.write_variable(  Kij,vip['lbl_temp_dir']+'/tropoe_python_output.Kij.cdf')
            Output_Functions.write_variable(    Y,vip['lbl_temp_dir']+'/tropoe_python_output.Y.cdf')
            Output_Functions.write_variable(  FXn,vip['lbl_temp_dir']+'/tropoe_python_output.FXn.cdf')
            sys.exit()

        # If we are trying to fix the shape of the TG profiles as a function of the
        # PBLH, then we need to make a special tweak here. The gain matrix for the
        # factor(s) will be zero, which would make the next iteration have the shape
        # factor in the prior. But I don't want to be changing the prior with each iteration,
        # as that will impact the "append" option (if we are using that). So we need this
        # stub of code to do the same thing

        if ((vip['retrieve_co2'] == 1) & (vip['fix_co2_shape'] == 1)):
            Xnp1[nX+4+2] = np.copy(Xn[nX+4+2])
        if ((vip['retrieve_ch4'] == 1) & (vip['fix_ch4_shape'] == 1)):
            Xnp1[nX+4+5] = np.copy(Xn[nX+4+5])
        if ((vip['retrieve_n2o'] == 1) & (vip['fix_n2o_shape'] == 1)):
            Xnp1[nX+4+8] = np.copy(Xn[nX+4+8])

        # Look for NaN values in this updated state vector. They should not
        # exist, but if they do, then let's stop the code here to allow
        # me to look at it. Not optimal solution for operation code
        # though, as it really should output a flagged result or abort/
        foo = np.where(np.isnan(Xnp1))[0]          # DDT
        if len(foo) > 0:
            print('Stopping for NaN issue 1')
            VIP_Databases_functions.abort(lbltmpdir,date)
            sys.exit()

        # Compute some information content numbers. The DFS will be computed
        # as the [total, temp, WVMR, LWP, ReffL, TauI, ReffI, co2, ch4, n2o]
        tmp = np.diag(Akern)
        dfs = np.array([np.sum(tmp), np.sum(tmp[0:int(nX/2)]), np.sum(tmp[int(nX/2):nX]), tmp[nX],
                    tmp[nX+1], tmp[nX+2], tmp[nX+3], tmp[nX+4], tmp[nX+5], tmp[nX+6],
                    tmp[nX+7], tmp[nX+8], tmp[nX+9], tmp[nX+10], tmp[nX+11], tmp[nX+12]])

        # Compute Shannon information content, but trap for non-positive numbers (which occassionally happens)
        dotproduct = scipy.linalg.det(Sa.dot(SopInv))
        if(dotproduct > 0):
            sic = 0.5 * np.log(dotproduct)
        else:
            sic = 0

        vres,cdfs = Other_functions.compute_vres_from_akern(Akern, z, do_cdfs=True)
        # Compute the N-form and M-form convergence criteria (X and Y spaces, resp)
        if itern == 0:
        # Set the initial RMS and di2 values to large numbers

            old_rmsa = 1e20          # RMS for all observations
            old_rmsr = 1e20          # RMS for only the IRS and MWR radiance obs
            old_di2m = 1e20          # di-squared number

        di2n = ((Xn[:,None]-Xnp1).T.dot(SopInv).dot(Xn[:,None]-Xnp1))[0,0]
        if len(Fxnm1) == nY:
            di2m = ((FXn[:,None] - Fxnm1[:,None]).T.dot(
                scipy.linalg.pinv(Kij.dot(Sop).dot(Kij.T)+Sm)).dot(
                FXn[:,None] - Fxnm1[:,None]))[0,0]
        else:
            di2m = 9.0e9

        # Perform the RH_limit test (i.e., make sure thew WVMR Is not too large
        # such that RH > 100%)
        if ((itern == 0) & (verbose >= 3)):
            print('Testing for RH > 100%')
        rh = Calcs_Conversions.w2rh(np.squeeze(Xnp1[int(nX/2):nX]), p, np.squeeze(Xnp1[0:int(nX/2)]),0) * 100   # units are %RH
        feh = np.where(rh > 100)[0]
        if len(feh) > 0:
            if verbose >= 3:
                print('RH is above 100% somewhere in this profile -- setting it to 100%')
            rh[feh] = 100.
            Xnp1[int(nX/2):nX,0] = Calcs_Conversions.rh2w(np.squeeze(Xnp1[0:int(nX/2)]), rh/100., p)

        # Perform the monotonically ascending potential temperature test (i.e
        # make sure that theta never decreases with height)
        if ((itern == 0) & (verbose >= 3)):
            print('Testing for decreasing theta with height')

        # Multiply WVMR by zero to get theta, not theta-v
        theta = Calcs_Conversions.t2theta(np.squeeze(Xnp1[0:int(nX/2)]), 0*np.squeeze(Xnp1[int(nX/2):nX]), p)

        # This creates the maximum theta
        for ii in range(len(theta))[1:]:
            if ((theta[ii] <= theta[ii-1]) & (z[ii] > vip['superadiabatic_maxht'])):
                theta[ii] = theta[ii-1]

        # Multiply WVMR by zero to work with theta, not theta-v
        Xnp1[0:int(nX/2),0] = Calcs_Conversions.theta2t(theta, 0*np.squeeze(Xnp1[int(nX/2):nX]), p)

        # Make sure we don't get any nonphysical values here that would
        # make the next iteration of the LBLRTM croak
        multiplier = 5.

        # First check the water vapor profile
        feh = np.arange(int(nX/2)) + int(nX/2)
        
        # Check for values that are too low
        foo = np.where((Xnp1[feh,0] < minQ) | (Xnp1[feh,0] < Xa[feh] - multiplier*np.sqrt((np.diag(Sa)[feh]))))[0]

        if len(foo) > 0:
            # First check to make sure the entire profile isn't nonphysical
            if len(foo) == len(z):
                print('The entire water vapor profile is non-physical. Major error in TROPoe, must abort')
                VIP_Databases_functions.abort(lbltmpdir,date)
                sys.exit()
            
            # A nonphysical water vapor value exists so we are going interpolate across those values
            # by calling this function
            Xnp1[feh,0] = Other_functions.fix_nonphysical_wv(Xnp1[feh,0],z,foo)
        
        # Check for values that are too high
        foo = np.where((Xnp1[feh,0] > maxQ) | (Xnp1[feh,0] > Xa[feh] + multiplier*np.sqrt((np.diag(Sa)[feh]))))[0]
        
        if len(foo) > 0:
            # First check to make sure the entire profile isn't nonphysical
            if len(foo) == len(z):
                print('The entire water vapor profile is non-physical. Major error in TROPoe, must abort')
                VIP_Databases_functions.abort(lbltmpdir,date)
                sys.exit()
            
            # A nonphysical water vapor value exists so we are going interpolate across those values
            # by calling this function
            Xnp1[feh,0] = Other_functions.fix_nonphysical_wv(Xnp1[feh,0],z,foo)

        if dolcloud == 1:
            Xnp1[nX,0] = np.nanmax([Xnp1[nX],0])
            Xnp1[nX+1,0] = np.nanmax([Xnp1[nX+1], vip['prior_lReff_mn']-multiplier*vip['prior_lReff_sd'], minLReff])
            Xnp1[nX+1,0] = np.nanmin([Xnp1[nX+1], vip['prior_lReff_mn']+multiplier*vip['prior_lReff_sd'], maxLReff-2])

        if doicloud == 1:
            Xnp1[nX+2,0] = np.nanmax([Xnp1[nX+2],0])
            Xnp1[nX+3,0] = np.nanmax([Xnp1[nX+3], vip['prior_iReff_mn']-multiplier*vip['prior_iReff_sd'], miniReff])
            Xnp1[nX+3,0] = np.nanmin([Xnp1[nX+3], vip['prior_iReff_mn']+multiplier*vip['prior_iReff_sd'], maxiReff-2])

        if doco2 > 0:
            Xnp1[nX+4,0] = np.nanmax([Xnp1[nX+4], vip['prior_co2_mn'][0]-multiplier*vip['prior_co2_sd'][0], 0])
            Xnp1[nX+4,0] = np.nanmin([Xnp1[nX+4], vip['prior_co2_mn'][0]+multiplier*vip['prior_co2_sd'][0]])

            Xnp1[nX+5,0] = np.nanmax([Xnp1[nX+5], vip['prior_co2_mn'][1]-multiplier*vip['prior_co2_sd'][1]])
            Xnp1[nX+5,0] = np.nanmin([Xnp1[nX+5], vip['prior_co2_mn'][1]+multiplier*vip['prior_co2_sd'][1]])

            if Xnp1[nX+4] + Xnp1[nX+5]  < 0:
                Xnp1[nX+5] = -Xnp1[nX+4]

            if doco2 == 1:
                Xnp1[nX+6,0] = np.nanmax([Xnp1[nX+6], vip['prior_co2_mn'][2] - multiplier*vip['prior_co2_sd'][2], -20])
                Xnp1[nX+6,0] = np.nanmax([Xnp1[nX+6], vip['prior_co2_mn'][2] + multiplier*vip['prior_co2_sd'][2], -1])
            else:
                if Xnp1[nX+6] < vip['min_PBL_height']:
                    Xnp1[nX+6,0] = vip['min_PBL_height']
                if Xnp1[nX+6] > vip['max_PBL_height']:
                    Xnp1[nX+6,0] = vip['max_PBL_height']

        if doch4 > 0:
            Xnp1[nX+7,0] = np.nanmax([Xnp1[nX+7], vip['prior_ch4_mn'][0] - multiplier*vip['prior_ch4_sd'][0], 0])
            Xnp1[nX+7,0] = np.nanmin([Xnp1[nX+7], vip['prior_ch4_mn'][0] + multiplier*vip['prior_ch4_sd'][0]])

            Xnp1[nX+8,0] = np.nanmax([Xnp1[nX+8], vip['prior_ch4_mn'][1]-multiplier*vip['prior_ch4_sd'][1]])
            Xnp1[nX+8,0] = np.nanmin([Xnp1[nX+8], vip['prior_ch4_mn'][1]+multiplier*vip['prior_ch4_sd'][1]])

            if Xnp1[nX+7] + Xnp1[nX+8]  < 0:
                Xnp1[nX+8,0] = -Xnp1[nX+7]

            if doch4 == 1:
                Xnp1[nX+9,0] = np.nanmax([Xnp1[nX+9], vip['prior_ch4_mn'][2] - multiplier*vip['prior_ch4_sd'][2], -20])
                Xnp1[nX+9,0] = np.nanmax([Xnp1[nX+9], vip['prior_ch4_mn'][2] + multiplier*vip['prior_ch4_sd'][2], -1])

            else:
                if Xnp1[nX+9] < vip['min_PBL_height']:
                    Xnp1[nX+9,0] = vip['min_PBL_height']
                if Xnp1[nX+9] > vip['max_PBL_height']:
                    Xnp1[nX+9,0] = vip['max_PBL_height']

        if don2o > 0:
            Xnp1[nX+10,0] = np.nanmax([Xnp1[nX+10], vip['prior_n2o_mn'][0] - multiplier*vip['prior_n2o_sd'][0], 0])
            Xnp1[nX+10,0] = np.nanmin([Xnp1[nX+10], vip['prior_n2o_mn'][0] + multiplier*vip['prior_n2o_sd'][0]])

            Xnp1[nX+11,0] = np.nanmax([Xnp1[nX+11], vip['prior_n2o_mn'][1]-multiplier*vip['prior_n2o_sd'][1]])
            Xnp1[nX+11,0] = np.nanmin([Xnp1[nX+11], vip['prior_n2o_mn'][1]+multiplier*vip['prior_n2o_sd'][1]])

            if Xnp1[nX+10] + Xnp1[nX+11]  < 0:
                Xnp1[nX+11,0] = -Xnp1[nX+10]

            if don2o == 1:
                Xnp1[nX+12,0] = np.nanmax([Xnp1[nX+12], vip['prior_n2o_mn'][2] - multiplier*vip['prior_n2o_sd'][2], -20])
                Xnp1[nX+12,0] = np.nanmax([Xnp1[nX+12], vip['prior_n2o_mn'][2] + multiplier*vip['prior_n2o_sd'][2], -1])

            else:
                if Xnp1[nX+12] < vip['min_PBL_height']:
                    Xnp1[nX+12] = vip['min_PBL_height']
                if Xnp1[nX+12,0] > vip['max_PBL_height']:
                    Xnp1[nX+12,0] = vip['max_PBL_height']

        # Compute the RMS difference between the observation and the
        # forward calculation. However, this will be the relative RMS
        # difference (normalizing by the observation error here), because I
        # am mixing units from all of the different types of observation
        # But I will also compute the chi-square value of the obs vs. F(Xn)

        chi2 = np.sqrt(np.sum(((Y - FXn)/ Y)**2) / float(nY))
        rmsa = np.sqrt(np.sum(((Y - FXn)/sigY)**2) / float(nY))
        feh = np.where((flagY == 1) | (flagY == 2) & (Y > -900))[0]
        if len(feh) > 0:
            rmsr = np.sqrt(np.sum(((Y[feh] - FXn[feh])/sigY[feh])**2) / float(len(feh)))
        else:
            rmsr = -999.

        # I decided to just change the metric to look at the normalized
        # distance to the climatological prior, but I will let it have either
        # positive or negative values. ONly compute this for the Tq part though

        feh = np.arange(nX)
        rmsp = np.mean( (Xa[feh] - Xn[feh])/sig_Xa[feh] )

        ########################
        # Add doplot code here #
        ########################

        if doplot:
            if itern == 0:
                xx = np.array([X0.copy()])
                fxx = np.array([Y.copy()])
                frms = np.array([999.])


            xx = np.append(xx, np.array([Xn.copy()]), axis=0)
            fxx = np.append(fxx, np.array([FXn.copy()]), axis=0)
            frms = np.append(frms, rmsp)

            fig, ((ax1, ax2), (ax3, ax4)) = plt.subplots(2, 2)
            fig.set_figheight(10)
            fig.set_figwidth(10)
            ylim=(0, 3)
            # Temperature plot
            ax1.plot(xx[0, 0:int(nX/2)], z, label='prior')
            for ii in range(1, xx.shape[0]):
                ax1.scatter(xx[ii, 0:int(nX/2)], z, color=f"C{ii}", marker='x', label=f'iter{ii}')
            ax1.plot(Xnp1[0:int(nX/2)], z, linewidth=2, color='k')
            ax1.set_ylim(ylim)
            ax1.set_xlim(-30, 40)
            ax1.set_xlabel("Temperature")
            ax1.set_ylabel("Altitude (km AGL)")
            ax1.legend()

            ax2.plot(xx[0, int(nX/2):nX], z)
            for ii in range(1, xx.shape[0]):
                ax2.scatter(xx[ii, int(nX/2):nX], z, color=f"C{ii}", marker='x')
            ax2.plot(Xnp1[int(nX/2):nX], z, linewidth=2, color='k')
            ax2.set_ylim(ylim)
            ax2.set_xlim(0, maxQ)
            ax2.set_xlabel("WVMR")
            ax2.set_ylabel("Altitude (km AGL)")

            ax3.hlines(0, 0, len(Y), color='k')
            for ii in range(1, xx.shape[0]):
                ax3.plot(Y-fxx[ii], color=f"C{ii}")
            ax3.set_ylim(-10, 10)
            ax3.set_xlabel('Radiance Index')
            ax3.set_ylabel('Radiance Diff (RU)')

            plt.tight_layout()
            #ax1.plot(xx[])
            plt.savefig(f'temp_output_{itern}.png')
            plt.close()
        # Capture the iteration with the best RMS value
        if rmsa <= old_rmsa:
            old_rmsa = rmsa
            old_rmsr = rmsr
            old_iter = itern

        # Check for NaNs in the next iteration. If they exist, then
        # use the last valid sample as the solution and exit.
        foo = np.where(np.isnan(Xnp1))[0]
        if len(foo) > 0:
            print('Warning: Found NaNs in the next iteration -- using last iter')
            if itern == 0:
                print('Wow -- I never thought this could happen')
                VIP_Databases_functions.abort(lbltmpdir,date)
                sys.exit()

            converged = 9                             # Converged in "bad NaN sense
            Xn = np.copy(xsamp[itern-1]['Xn'])
            FXn = np.copy(xsamp[itern-1]['FXn'])
            Sop = np.copy(xsamp[itern-1]['Sop'])
            K = np.copy(xsamp[itern-1]['K'])
            Gain = np.copy(xsamp[itern-1]['Gain'])
            Akern = np.copy(xsamp[itern-1]['Akern'])
            vres = np.copy(xsamp[itern-1]['vres'])
            gfac = xsamp[itern-1]['gamma']
            sic = xsamp[itern-1]['sic']
            dfs = np.copy(xsamp[itern-1]['dfs'])
            cdfs = np.copy(xsamp[itern-1]['cdfs'])
            di2m = xsamp[itern-1]['di2m']
            rmsa = xsamp[itern-1]['rmsa']
            rmsr = xsamp[itern-1]['rmsr']
            rmsp = xsamp[itern-1]['rmsp']
            chi2 = xsamp[itern-1]['chi2']
            itern = -1

        elif itern > 1:
            # Test for "convergence by looking at the best RMS value
            if ((rmsa > np.sqrt(gfactor[old_iter])*old_rmsa) & (old_iter > 0)):
                converged = 2                   # Converged in "rms increased drastically" sense

                Xn = np.copy(xsamp[old_iter]['Xn'])
                FXn = np.copy(xsamp[old_iter]['FXn'])
                Sop = np.copy(xsamp[old_iter]['Sop'])
                K = np.copy(xsamp[old_iter]['K'])
                Gain = np.copy(xsamp[old_iter]['Gain'])
                Akern = np.copy(xsamp[old_iter]['Akern'])
                vres = np.copy(xsamp[old_iter]['vres'])
                gfac = xsamp[old_iter]['gamma']
                sic = xsamp[old_iter]['sic']
                dfs = np.copy(xsamp[old_iter]['dfs'])
                cdfs = np.copy(xsamp[old_iter]['cdfs'])
                di2m = xsamp[old_iter]['di2m']
                rmsa = xsamp[old_iter]['rmsa']
                rmsr = xsamp[old_iter]['rmsr']
                rmsp = xsamp[old_iter]['rmsp']
                chi2 = xsamp[old_iter]['chi2']
                itern = old_iter

            # But also check for convergence in the normal manner
            if ((gfactor[itern-1] <= 1) & (gfactor[itern] == 1)):
                if di2m < cvgmult * nY:
                    converged = 1                    # Converged in "classical sense"

        prev_di2m = di2m

        # Place the data into a structure (before we do the update)
        xtmp = {'idx':i, 'secs':irs['secs'][i], 'ymd':irs['ymd'][i], 'hour':irs['hour'][i],
                'nX':nX, 'nY':nY, 'dimY':np.copy(dimY), 'Y':np.copy(Y), 'sigY':np.copy(sigY), 'flagY':np.copy(flagY),
                'niter':itern, 'z':np.copy(z), 'p':np.copy(p), 'hatchopen':irs['hatchopen'][i],
                'cbh':cbh, 'cbhflag':cbhflag,
                'X0':np.copy(X0), 'Xn':np.copy(Xn), 'FXn':np.copy(FXn), 'Sop':np.copy(Sop),
                'K':np.copy(Kij), 'Gain':np.copy(Gain), 'Akern':np.copy(Akern), 'vres':np.copy(vres),
                'gamma':gfac, 'qcflag':0, 'sic':sic, 'dfs':np.copy(dfs), 'cdfs':np.copy(cdfs), 'di2m':di2m, 'rmsa':rmsa,
                'rmsr':rmsr, 'rmsp':rmsp, 'chi2':chi2, 'converged':converged}

        # Update the state vector, if we need to do another iteration
        if converged == 0:
            if verbose >= 1:
                print(f"    iter is {itern:2d}, di2m is {di2m:.3e}, and RMS is {rmsa:.3e}")
            Xn = np.copy(Xnp1[:,0])
            Fxnm1 = np.copy(FXn)
            itern += 1

        # And store each iteration in case I would like to investigate how
        # the retrieval functioned in a sample-by-sample way

        if itern == 1:
            xsamp = [copy.deepcopy(xtmp)]
        else:
            xsamp.append(copy.deepcopy(xtmp))

    if continue_next_sample == 1:
        continue         # This was set if the Jacobian could not be computed

    # If the retrieval converged, then let's store the various
    # pieces of information for later. Otherwise, let's just move on...
    if converged == 1:
        print('    Converged! (di2m << nY)')
    elif converged == 2:
        print('    Converged (best RMS as RMS drastically increased)')
    elif converged == 9:
        print('    Converged (found NaN in Xnp1 so abort sample)')
    else:

        # If the retrieval did not converged but performed max_iter iterations
        # means that the RMS didn't really increase drastically at any one step.
        # Let's select the sample that has the best RMS but weight the value
        # so that we are picking it towards the end ofthe iterations (use gamma
        # to do so), and save it

        vval = []
        for samp in xsamp:
            vval.append(np.sqrt(samp['gamma']) * samp['rmsa'])
        vval = np.array(vval)
        foo = np.where(vval < np.min(vval)*1.00001)[0]
        converged = 3           # Converged in "best rms after max_iter" sense
        itern = int(foo[0])
        Xn = np.copy(xsamp[itern]['Xn'])
        FXn = np.copy(xsamp[itern]['FXn'])
        Sop = np.copy(xsamp[itern]['Sop'])
        K = np.copy(xsamp[itern]['K'])
        Gain = np.copy(xsamp[itern]['Gain'])
        Akern = np.copy(xsamp[itern]['Akern'])
        vres = np.copy(xsamp[itern]['vres'])
        gfac = xsamp[itern]['gamma']
        sic = xsamp[itern]['sic']
        dfs = np.copy(xsamp[itern]['dfs'])
        cdfs = np.copy(xsamp[itern]['cdfs'])
        di2m = xsamp[itern]['di2m']
        rmsa = xsamp[itern]['rmsa']
        rmsr = xsamp[itern]['rmsr']
        rmsp = xsamp[itern]['rmsp']
        chi2 = xsamp[itern]['chi2']
        xtmp = {'idx':i, 'secs':irs['secs'][i], 'ymd':irs['ymd'][i], 'hour':irs['hour'][i],
                'nX':nX, 'nY':nY, 'dimY':np.copy(dimY), 'Y':np.copy(Y), 'sigY':np.copy(sigY), 'flagY':np.copy(flagY),
                'niter':itern, 'z':np.copy(z), 'p':np.copy(p), 'hatchopen':irs['hatchopen'][i],
                'cbh':cbh, 'cbhflag':cbhflag,
                'X0':np.copy(X0), 'Xn':np.copy(Xn), 'FXn':np.copy(FXn), 'Sop':np.copy(Sop),
                'K':np.copy(Kij), 'Gain':np.copy(Gain), 'Akern':np.copy(Akern), 'vres':np.copy(vres),
                'gamma':gfac, 'qcflag':0, 'sic':sic, 'dfs':np.copy(dfs), 'cdfs':np.copy(cdfs), 'di2m':di2m, 'rmsa':rmsa,
                'rmsr':rmsr, 'rmsp':rmsp, 'chi2':chi2, 'converged':converged}

        xsamp.append(xtmp)
        print('Converged! (best RMS after max_iter)')

    # Store the data, regardless whether it converges or not
    if xret == []:
        xret = [copy.deepcopy(xsamp[len(xsamp)-1])]
    else:
        xret.append(copy.deepcopy(xsamp[len(xsamp)-1]))

    # Note that I will also save all of the iterations for the
    # last time sample that was processed (i.e., "xsamp")
    if version == '':
        try:
            version = globatt['algorithm_code_version'] + version_compute_jacobian
        except:
            print('Did not find globatt version')
            version = 'Unknown Version' + version_compute_jacobian

    endtime = datetime.now()

    # Now store all of the data out
    ################################
    # IDL SAVE FILE CODE GOES HERE #
    ################################
    if debug == 1:
        import pickle
        # Create the .IDL file only if DEBUG is set
        # (Main reason is to get the xsamp data that show each iteration)
        dt = datetime.utcfromtimestamp(irs['secs'][i])
        hr = int(shour)*100+int(((shour-int(shour))*60+.5))
        savename = dt.strftime(f"{vip['output_path']}/{vip['output_rootname']}.%Y%m%d.{hr}.%H%M.pkl")
        out = {'xret': xret, 'xsamp': xsamp, 'bands': bands, 'vip':vip,
               'doco2':doco2, 'doch4': doch4, 'don2o':don2o,
               'dolcloud':dolcloud,'Sa':Sa, 'Xa':Xa, 'nsonde_prior':nsonde_prior,
               'comment_prior':comment_prior, 'irs':irs, 'shour':shour,'ehour':ehour,
               'starttime':starttime, 'endtime':endtime, 'version':__version__}
        with open(savename, 'wb') as fh:
            pickle.dump(out, fh)


    # Determine the QC of the sample
    # First look for a hatch that is isn't fully open
    if ((0.8 > xret[fsample]['hatchopen']) & (xret[fsample]['hatchopen'] > 1.2)):
        xret[fsample]['qcflag'] = 1
    # Then look for a retrieval that didn't converge
    if xret[fsample]['converged'] != 1:
        xret[fsample]['qcflag'] = 2
    # Then look for a retrieval where the RMS is too large
    if xret[fsample]['rmsa'] > vip['qc_rms_value']:
        xret[fsample]['qcflag'] = 3

    # Compute the various convective indices and other useful data.
    derived = {}
    derived['theta'] = Calcs_Conversions.t2theta(xret[-1]['Xn'][0:int(nX/2)], 0*xret[-1]['Xn'][int(nX/2):nX], xret[-1]['p'])
    derived['thetae'] = Calcs_Conversions.t2thetae(xret[-1]['Xn'][0:int(nX/2)], xret[-1]['Xn'][int(nX/2):nX], xret[-1]['p'])
    derived['rh'] = Calcs_Conversions.w2rh(xret[-1]['Xn'][int(nX/2):nX], xret[-1]['p'], xret[-1]['Xn'][0:int(nX/2)],0) * 100
    derived['dewpt'] = Calcs_Conversions.rh2dpt(xret[-1]['Xn'][0:int(nX/2)], derived['rh']/100.)
    
    
    dindices = Other_functions.calc_derived_indices(xret[-1],vip,derived)
    # Write the data into the netCDF file

    success, noutfilename = Output_Functions.write_output(vip, ext_prof, mod_prof, rass_prof, ext_tseries,
              globatt, xret, prior, fsample, derived, dindices, version, (endtime-starttime).total_seconds(),
              modeflag, noutfilename, location, cbh_string, shour, verbose)

    if success == 0:
        VIP_Databases_functions.abort(lbltmpdir,date)
        sys.exit()

    already_saved = 1
    fsample += 1




shutil.rmtree(lbltmp)

totaltime = (endtime - starttime).total_seconds()

print(('  Processing took ' + str(totaltime) + ' seconds'))

shutil.rmtree(lbltmpdir)

# Successful exit
print(('>>> TROPoe retrieval on ' + str(date) + ' ended properly <<<'))
print('--------------------------------------------------------------------')
print(' ')<|MERGE_RESOLUTION|>--- conflicted
+++ resolved
@@ -10,12 +10,8 @@
 #  For more information, contact the authors.
 #
 # ----------------------------------------------------------------------------
-
-<<<<<<< HEAD
-__version__ = '0.6.26'
-=======
-__version__ = '0.6.28'
->>>>>>> 0127f383
+=
+__version__ = '0.6.27'
 
 import os
 import sys
